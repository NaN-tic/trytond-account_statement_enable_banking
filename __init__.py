# This file is part account_statement_enable_banking module for Tryton.
# The COPYRIGHT file at the top level of this repository contains
# the full copyright notices and license terms.
from trytond.pool import Pool
from . import account
from . import statement
from . import enable_banking
from . import routes

<<<<<<< HEAD
=======
__all__ = ['register', 'routes']

>>>>>>> d60b7e1b

def register():
    Pool.register(
        account.Move,
        account.MoveLine,
        statement.Line,
        statement.Origin,
        statement.OriginSuggestedLine,
        statement.Journal,
        statement.SynchronizeStatementEnableBankingStart,
        statement.Cron,
        enable_banking.EnableBankingConfiguration,
        enable_banking.EnableBankingSession,
        module='account_statement_enable_banking', type_='model')
    Pool.register(
        statement.SynchronizeStatementEnableBanking,
        module='account_statement_enable_banking', type_='wizard')
    Pool.register(
        enable_banking.EnableBankingSessionOK,
        enable_banking.EnableBankingSessionKO,
        module='account_statement_enable_banking', type_='report')<|MERGE_RESOLUTION|>--- conflicted
+++ resolved
@@ -6,12 +6,6 @@
 from . import statement
 from . import enable_banking
 from . import routes
-
-<<<<<<< HEAD
-=======
-__all__ = ['register', 'routes']
-
->>>>>>> d60b7e1b
 
 def register():
     Pool.register(
