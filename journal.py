--- conflicted
+++ resolved
@@ -49,12 +49,6 @@
                 ('company', '=', Eval('company')),
                 ('company', '=', None),
             ]])
-<<<<<<< HEAD
-    enable_banking_session_valid_days = fields.TimeDelta(
-        'Enable Banking Session Valid Days',
-        help="Only allowed maximum 180 days.")
-=======
->>>>>>> f6e6983e
     enable_banking_session = fields.Many2One('enable_banking.session',
         'Enable Banking Session')
     enable_banking_session_allowed_bank_accounts = fields.Function(
