--- conflicted
+++ resolved
@@ -2,11 +2,10 @@
 msgid ""
 msgstr "Content-Type: text/plain; charset=utf-8\n"
 
-<<<<<<< HEAD
 msgctxt "field:account.move.line,debit_credit_balance:"
 msgid "Debit-Credit Balance"
 msgstr "Saldo Débito-Crédito"
-=======
+
 msgctxt "field:account.invoice,paid_directly:"
 msgid "Has Payed directly"
 msgstr "Ha pagado directamente"
@@ -18,7 +17,6 @@
 msgctxt "field:account.move,allow_draft:"
 msgid "Allow Draft Move"
 msgstr "Permitir asiento a borrador"
->>>>>>> 29083fc1
 
 msgctxt "field:account.move.line,payment_date:"
 msgid "Payment Date"
@@ -318,13 +316,10 @@
 msgid "Bank"
 msgstr "Banco"
 
-<<<<<<< HEAD
 msgctxt "field:enable_banking.session,encrypted_session:"
 msgid "Encrypted Session"
 msgstr "Sesión cifrada"
 
-=======
->>>>>>> 29083fc1
 msgctxt "field:enable_banking.session,session:"
 msgid "Session"
 msgstr "Sesión"
@@ -808,7 +803,6 @@
 msgid "Session not found."
 msgstr "Sesión no encontrada"
 
-<<<<<<< HEAD
 msgctxt "model:ir.message,text:msg_not_use_blocked_account_move"
 msgid ""
 "The suggestion you are trying to use is a payment blocked account move, "
@@ -816,7 +810,7 @@
 msgstr ""
 "La sugerencia que estás intentando utilizar es un apunte "
 "bloqueado, lo cual no es válido."
-=======
+
 msgctxt "model:ir.message,text:msg_not_eougth_amount_to_pay"
 msgid ""
 "The invoice has not enougth amount to pay. It's %(amount_to_pay)s € and the "
@@ -824,7 +818,6 @@
 msgstr ""
 "La factura no tiene suficiente importe a pagar. Son %(amount_to_pay)s € y el"
 " origen seleccionado suma %(origins_amount)s €."
->>>>>>> 29083fc1
 
 msgctxt "model:ir.message,text:msg_origin_line_with_move"
 msgid ""
