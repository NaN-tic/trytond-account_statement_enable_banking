# This file is part of Tryton.  The COPYRIGHT file at the top level of
# this repository contains the full copyright notices and license terms.
import json
import requests
from datetime import datetime, UTC, timedelta
from decimal import Decimal
from secrets import token_hex
from itertools import groupby, chain
from sql.conditionals import Greatest
from sql.functions import Function
from trytond.model import Workflow, ModelView, ModelSQL, fields, tree
from trytond.pool import Pool, PoolMeta
from trytond.pyson import Eval, Bool, If, PYSON, PYSONEncoder
from trytond.rpc import RPC
from trytond.wizard import (
    Button, StateAction, StateTransition, StateView, Wizard)
from trytond.transaction import Transaction
from .common import get_base_header, URL, REDIRECT_URL
from trytond.i18n import gettext
from trytond.model.exceptions import AccessError
from trytond.exceptions import UserError
from trytond.modules.account_statement.exceptions import (
    StatementValidateError, StatementValidateWarning)
from trytond.modules.currency.fields import Monetary
from trytond.modules.account_statement.statement import Unequal
from trytond import backend

_ZERO = Decimal(0)


class Similarity(Function):
    __slots__ = ()
    _function = 'SIMILARITY'


class JsonbExtractPathText(Function):
    __slots__ = ()
    _function = 'JSONB_EXTRACT_PATH_TEXT'


class Statement(metaclass=PoolMeta):
    __name__ = 'account.statement'

    start_date = fields.DateTime("Start Date", readonly=True)
    end_date = fields.DateTime("End Date", readonly=True)

    @classmethod
    def __setup__(cls):
        super().__setup__()

        if cls.date.states.get('invisible', None):
            cls.date.states['invisible'] |= (Bool(Eval('start_date')))
        else:
            cls.date.states['invisible'] = Bool(Eval('start_date'))
        # Add new state to the statement, to avoid some checks qhen the
        # statement came from the Bank lines.
        cls.state.selection.append(('registered', "Registered"))
        cls._transitions |= set((
                ('draft', 'registered'),
                ('registered', 'draft'),
                ('registered', 'validated'),
                ('validated', 'registered'),
                ))
        cls._buttons.update({
                'register': {
                    'invisible': ~Eval('state').in_(['draft', 'validated']),
                    'depends': ['state'],
                    },
                })
        cls._buttons['draft']['invisible'] = ~Eval('state').in_(
            ['cancelled', 'registered'])
        cls._buttons['validate_statement']['invisible'] = ~Eval('state').in_(
            ['draft', 'registered'])

    def _group_key(self, line):
        pool = Pool()
        StatementOrigin = pool.get('account.statement.origin')
        StatementLine = pool.get('account.statement.line')

        one_move = (line.statement.journal.one_move_per_origin
            if line.statement else None)
        if one_move and isinstance(line, (StatementLine, StatementOrigin)):
            if isinstance(line, StatementLine):
                key = (
                    ('number', line.origin and (
                            line.origin.number or line.origin.description)
                        or Unequal()),
                    ('date', line.origin.date),
                    ('origin', line.origin),
                    )
            elif isinstance(line, StatementOrigin):
                key = (
                    ('number', (line.number or line.description) or Unequal()),
                    ('date', line.date),
                    ('origin', line),
                    )
        else:
            key = super()._group_key(line)
        return key

    @classmethod
    def cancel(cls, statements):
        pool = Pool()
        Origin = pool.get('account.statement.origin')

        origins = [o for s in statements for o in s.origins]
        if origins:
            Origin.cancel(origins)

        super().cancel(statements)

    @classmethod
    @ModelView.button
    @Workflow.transition('registered')
    def register(cls, statements):
        pass


_states = {
    'readonly': ~Eval('statement_state', '').in_(['draft', 'registered'])
    }


class Line(metaclass=PoolMeta):
    __name__ = 'account.statement.line'

    maturity_date = fields.Date("Maturity Date",
        states={
            'readonly': ((Eval('origin_state') != 'registered')
                | Bool(Eval('related_to'))),
            },
        depends=['related_to'],
        help="Set a date to make the line payable or receivable.")
    suggested_line = fields.Many2One('account.statement.origin.suggested.line',
        'Suggested Lines',
        states={
            'readonly': Eval('origin_state') != 'registered',
            })
    origin_state = fields.Function(
        fields.Selection('get_origin_states', "Origin State"),
        'on_change_with_origin_state')
    show_paid_invoices = fields.Boolean('Show Paid Invoices',
        states={
            'readonly': Eval('origin_state') != 'registered',
            })

    @classmethod
    def __setup__(cls):
        super().__setup__()

        new_domain = []
        for domain in cls.related_to.domain['account.invoice']:
            if isinstance(domain, PYSON):
                values = [x for x in domain.pyson().values()
                    if isinstance(x, tuple)]
                if ('state', '=', 'posted') in values:
                    new_domain.append(
                        If(Bool(Eval('show_paid_invoices')),
                            ('state', '=', 'paid'),
                            If(Eval('statement_state').in_(
                                    ['draft', 'registered']),
                                ('state', '=', 'posted'),
                                ('state', '!=', ''))))
                    continue
            new_domain.append(domain)
        cls.related_to.domain['account.invoice'] = new_domain
        cls.related_to.domain['account.move.line'] = [
            ('company', '=', Eval('company', -1)),
            If(Eval('second_currency'),
                ('second_currency', '=', Eval('second_currency', -1)),
                If(Eval('company_currency') == Eval('currency'),
                    ('currency', '=', Eval('currency', -1)),
                    ('second_currency', '=', Eval('currency', -1))
                    )),
            If(Bool(Eval('party')),
                ('party', '=', Eval('party')),
                ()),
            If(Bool(Eval('account')),
                ('account', '=', Eval('account')),
                ()),
            ('move_state', '=', 'posted'),
            ('account.reconcile', '=', True),
            ('state', '=', 'valid'),
            ('reconciliation', '=', None),
            ('invoice_payment', '=', None),
            ]
        cls.statement.states['readonly'] = _states['readonly']
        cls.number.states['readonly'] = _states['readonly']
        cls.date.states['readonly'] = (
            _states['readonly'] | Bool(Eval('origin', 0))
            )
        cls.amount.states['readonly'] = _states['readonly']
        cls.amount_second_currency.states['readonly'] = _states['readonly']
        cls.second_currency.states['readonly'] = _states['readonly']
        cls.party.states['readonly'] = _states['readonly']
        cls.party.states['required'] = (Eval('party_required', False)
            & (Eval('statement_state').in_(['draft', 'registered']))
            )
        cls.account.states['readonly'] = _states['readonly']
        cls.description.states['readonly'] = _states['readonly']
        cls.related_to.states['readonly'] = _states['readonly']
        cls._buttons.update({
                'add_pending': {
                    'invisible': Eval('origin_state') != 'registered',
                    'depends': ['origin_state'],
                    },
                })

    @classmethod
    def _get_relations(cls):
        return super()._get_relations() + ['account.move.line']

    @classmethod
    def get_origin_states(cls):
        pool = Pool()
        Origin = pool.get('account.statement.origin')
        return Origin.fields_get(['state'])['state']['selection']

    @fields.depends('origin', '_parent_origin.state')
    def on_change_with_origin_state(self, name=None):
        if self.origin:
            return self.origin.state

    @fields.depends('origin', 'related_to', '_parent_origin.second_currency')
    def on_change_with_second_currency(self, name=None):
        if not self.related_to:
            return None
        if self.origin and self.origin.second_currency:
            return self.origin.second_currency

    @fields.depends('origin', 'related_to',
        '_parent_origin.amount_second_currency')
    def on_change_with_amount_second_currency(self, name=None):
        if not self.related_to:
            return None
        if self.origin and self.origin.amount_second_currency:
            return self.origin.amount_second_currency

    @property
    @fields.depends('related_to')
    def move_line(self):
        pool = Pool()
        MoveLine = pool.get('account.move.line')

        related_to = getattr(self, 'related_to', None)
        if isinstance(related_to, MoveLine) and related_to.id >= 0:
            return related_to

    @move_line.setter
    def move_line(self, value):
        self.related_to = value

    @property
    @fields.depends('related_to')
    def move_line_invoice(self):
        pool = Pool()
        MoveLine = pool.get('account.move.line')
        Invoice = pool.get('account.invoice')

        related_to = getattr(self, 'related_to', None)
        if (isinstance(related_to, MoveLine) and related_to.id >= 0
                and related_to.move and related_to.move.origin
                and isinstance(related_to.move.origin, Invoice)):
            return related_to.move.origin

    @property
    @fields.depends('company', '_parent_company.currency',
        'show_paid_invoices',
        methods=['invoice', 'move_line_invoice'])
    def invoice_amount_to_pay(self):
        pool = Pool()
        Invoice = pool.get('account.invoice')

        amount_to_pay = None
        # control the possibilty to use the move from invoice
        invoice = self.invoice or self.move_line_invoice or None
        if invoice:
            with Transaction().set_context(with_payment=False):
                invoice, = Invoice.browse([invoice])
            sign = -1 if invoice.type == 'in' else 1
            if invoice.currency == self.currency:
                # If we are in the case that need control a refund invoice,
                # need to get the total amount of the invoice.
                amount_to_pay = sign * (invoice.total_amount
                    if self.show_paid_invoices and invoice.state == 'paid'
                    else invoice.amount_to_pay)
            else:
                amount = _ZERO
                if invoice.state == 'posted':
                    for line in (invoice.lines_to_pay
                            + invoice.payment_lines):
                        if line.reconciliation:
                            continue
                        amount += line.debit - line.credit
                else:
                    # If we are in the case that need control a refund invoice,
                    # need to get the total amount of the invoice.
                    amount = (sign * invoice.total_amount
                        if self.show_paid_invoices and invoice.state == 'paid'
                        else _ZERO)
                amount_to_pay = amount
        if self.show_paid_invoices and amount_to_pay:
            amount_to_pay = -1 * amount_to_pay
        return amount_to_pay

    @fields.depends('show_paid_invoices')
    def on_change_party(self):
        if not self.show_paid_invoices:
            super().on_change_party()

    @fields.depends('amount', 'account', 'origin', '_parent_origin.id',
        methods=['invoice', 'move_line', 'invoice_amount_to_pay'])
    def on_change_amount(self):
        if self.invoice:
            if self.invoice.account != self.account:
                self.account = self.invoice.account
            if (self.amount is not None
                    and self.invoice_amount_to_pay is not None
                    and ((self.amount >= 0) != (
                            self.invoice_amount_to_pay >= 0)
                        or (self.amount >= 0
                            and self.amount > self.invoice_amount_to_pay)
                        or (self.amount < 0
                            and self.amount < self.invoice_amount_to_pay))):
                self.amount = self.invoice_amount_to_pay
        elif self.move_line:
            if self.move_line.account != self.account:
                self.account = self.move_line.account
            if (self.amount is not None and self.move_line.amount is not None
                    and ((self.amount >= 0) != (
                            self.move_line.amount >= 0)
                        or (self.amount >= 0
                            and self.amount > self.move_line.amount)
                        or (self.amount < 0
                            and self.amount < self.move_line.amount))):
                self.amount = self.move_line.amount
        else:
            # By default, super().on_change_amount() may set the account
            # automatically based on the sign of the amount, but we don't want
            # that
            account = self.account
            super().on_change_amount()
            if self.origin:
                self.account = account

    @fields.depends('account', methods=['move_line'])
    def on_change_account(self):
        super().on_change_account()
        if self.move_line:
            if self.account:
                if self.move_line.account != self.account:
                    self.move_line = None
            else:
                self.move_line = None

    @fields.depends('related_to', 'party', 'description', 'show_paid_invoices',
        'origin', '_parent_origin.information', 'company',
        '_parent_origin.remittance_information', '_parent_company.currency',
        methods=['move_line', 'payment', 'invoice_amount_to_pay'])
    def on_change_related_to(self):
        pool = Pool()
        Invoice = pool.get('account.invoice')

        super().on_change_related_to()
        if self.move_line:
            if not self.party:
                self.party = self.move_line.party
            if not self.description:
                self.description = (self.move_line.description
                    or self.move_line.move_description_used)
            self.account = self.move_line.account
            self.maturity_date = self.move_line.maturity_date
        if self.invoice:
            lines_to_pay = [l for l in self.invoice.lines_to_pay
                if l.maturity_date and l.reconciliation is None]
            oldest_line = (min(lines_to_pay,
                    key=lambda line: line.maturity_date)
                if lines_to_pay else None)
            if oldest_line:
                self.maturity_date = oldest_line.maturity_date
        related_to = getattr(self, 'related_to', None)
        if self.show_paid_invoices and not isinstance(related_to, Invoice):
            self.show_paid_invoices = False

        if not self.description and self.origin and self.origin.information:
            self.description = self.origin.remittance_information

        # TODO: Control when the currency is different
        payments = set()
        move_lines = set()
        move_lines_second_currency = set()
        invoice_id2amount_to_pay = {}

        if self.invoice and self.invoice.id not in invoice_id2amount_to_pay:
            invoice_id2amount_to_pay[self.invoice.id] = (
                self.invoice_amount_to_pay)
        if self.payment and self.payment.currency == self.company.currency:
            payments.add(self.payment)
        if self.move_line and self.move_line.currency == self.company.currency:
            if self.currency == self.move_line.currency:
                move_lines.add(self.move_line)
            else:
                move_lines_second_currency.add(self.move_line)

        payment_id2amount = (dict((x.id, x.amount) for x in payments)
            if payments else {})

        move_line_id2amount = (dict((x.id, x.debit-x.credit)
            for x in move_lines) if move_lines else {})

        move_line_id2amount.update(dict((x.id, x.amount)
                for x in move_lines_second_currency)
            if move_lines_second_currency else {})

        # As a 'core' difference, the value of the line amount must be the
        # amount of the movement, invoice or payment. Not the line amount
        # pending. It could induce an incorrect concept and misunderstunding.
        amount = None
        if self.invoice and self.invoice.id in invoice_id2amount_to_pay:
            amount = invoice_id2amount_to_pay.get(
                self.invoice.id, _ZERO)
        if self.payment and self.payment.id in payment_id2amount:
            amount = payment_id2amount[self.payment.id]
        if self.move_line and self.move_line.id in move_line_id2amount:
            amount = move_line_id2amount[self.move_line.id]
        if amount is None and self.invoice:
            self.invoice = None
        if amount is None and self.payment:
            self.payment = None
        if amount is None and self.move_line:
            self.move_line = None
        self.amount = amount

    @classmethod
    def cancel_lines(cls, lines):
        pool = Pool()
        Warning = pool.get('res.user.warning')
        Move = pool.get('account.move')
        Reconciliation = pool.get('account.move.reconciliation')
        Invoice = pool.get('account.invoice')

        moves = set()
        for line in lines:
            if line.move:
                warning_key = Warning.format(
                    'origin_line_with_move', [line.move.id])
                if Warning.check(warning_key):
                    raise StatementValidateWarning(warning_key,
                        gettext('account_statement_enable_banking.'
                            'msg_origin_line_with_move',
                            move=line.move.rec_name))
                moves.add(line.move)
                to_unreconcile = [x.reconciliation for x in line.move.lines
                    if x.reconciliation]
                if to_unreconcile:
                    to_unreconcile = Reconciliation.browse([
                            x.id for x in to_unreconcile])
                    Reconciliation.delete(to_unreconcile)
                # On possible related invoices, need to unlink the payment
                # lines
                to_unpay = [x for x in line.move.lines if x.invoice_payment]
                if to_unpay:
                    Invoice.remove_payment_lines(to_unpay)
        if moves:
            moves = list(moves)
            Move.draft(moves)
            Move.delete(moves)

    @classmethod
    def reconcile(cls, move_lines):
        pool = Pool()
        MoveLine = pool.get('account.move.line')
        Reconcile = pool.get('account.move.reconciliation')
        Invoice = pool.get('account.invoice')
        Payment = pool.get('account.payment')

        to_reconcile = {}
        invoice_to_save = []
        move_to_reconcile = {}
        statement_lines = []
        for move_line, statement_line in move_lines:
            if not statement_line:
                continue
            if (statement_line.invoice and statement_line.show_paid_invoices
                    and move_line.account == statement_line.invoice.account):
                additional_moves = [move_line.move]
                invoice = statement_line.invoice
                reconcile = [move_line]
                payment_lines = list(set(chain(
                            [x for x in invoice.payment_lines],
                            invoice.reconciliation_lines)))
                payments = []
                for line in payment_lines:
                    if line.reconciliation:
                        payments.extend([p for l in line.reconciliation.lines
                                for p in l.payments if l.id != line.id])
                        # Temporally, need to allow
                        # from_account_bank_statement_line, until all is move
                        # from the old bank_statement to the new statement.
                        with Transaction().set_context(_skip_warnings=True,
                                from_account_bank_statement_line=True):
                            Reconcile.delete([line.reconciliation])
                    if line.move not in invoice.additional_moves:
                        additional_moves.append(line.move)
                    reconcile.append(line)
                if payments:
                    Payment.fail(payments)
                if reconcile:
                    MoveLine.reconcile(reconcile)
                if invoice.payment_lines:
                    invoice.payment_lines = None
                    invoice_to_save.append(invoice)
                if additional_moves:
                    invoice.additional_moves += tuple(additional_moves)
                    invoice_to_save.append(invoice)
            elif statement_line.invoice:
                key = (statement_line.party, statement_line.invoice)
                if key in to_reconcile:
                    to_reconcile[key].append((move_line, statement_line))
                else:
                    to_reconcile[key] = [(move_line, statement_line)]
            elif statement_line.move_line:
                assert move_line.account == statement_line.move_line.account
                key = statement_line.party
                if key in move_to_reconcile:
                    move_to_reconcile[key].append(
                        (move_line, statement_line.move_line))
                else:
                    move_to_reconcile[key] = [
                        (move_line, statement_line.move_line)]
            statement_lines.append(statement_line.id)
        if invoice_to_save:
            Invoice.save(list(set(invoice_to_save)))
        if to_reconcile:
            for _, value in to_reconcile.items():
                super().reconcile(value)
        if move_to_reconcile:
            with Transaction().set_context(
                    account_statement_lines=statement_lines):
                for _, value in move_to_reconcile.items():
                    MoveLine.reconcile(*value)

    @classmethod
    def delete(cls, lines):
        cls.cancel_lines(lines)
        for line in lines:
            if line.statement_state not in {
                    'cancelled', 'registered', 'draft'}:
                raise AccessError(
                    gettext(
                        'account_statement.'
                        'msg_statement_line_delete_cancel_draft',
                        line=line.rec_name,
                        sale=line.statement.rec_name))
        # Use __func__ to directly access ModelSQL's delete method and
        # pass it the right class
        ModelSQL.delete.__func__(cls, lines)

    @classmethod
    def delete_move(cls, lines):
        cls.cancel_lines(lines)
        super().delete_move(lines)

    def get_move_line(self):
        line = super().get_move_line()
        if self.maturity_date:
            line.maturity_date = self.maturity_date
        return line

    @classmethod
    def copy(cls, lines, default=None):
        default = default.copy() if default is not None else {}
        default.setdefault('maturity_date', None)
        default.setdefault('suggested_line', None)
        default.setdefault('show_paid_invoices', None)
        return super().copy(lines, default=default)

    @classmethod
    @ModelView.button
    def add_pending(cls, lines):
        Origin = Pool().get('account.statement.origin')
        if not lines:
            return
        line = lines[0]
        if isinstance(line.origin, Origin):
            line.amount += line.origin.pending_amount
            cls.save([line])

class Origin(Workflow, metaclass=PoolMeta):
    __name__ = 'account.statement.origin'

    entry_reference = fields.Char("Entry Reference", readonly=True)
    suggested_lines = fields.One2Many(
        'account.statement.origin.suggested.line', 'origin',
        'Suggested Lines', states=_states)
    suggested_lines_tree = fields.Function(
        fields.Many2Many('account.statement.origin.suggested.line', None, None,
            'Suggested Lines', states=_states), 'get_suggested_lines_tree')
    balance = Monetary("Balance", currency='currency', digits='currency',
        readonly=True)
    state = fields.Selection([
            ('registered', "Registered"),
            ('cancelled', "Cancelled"),
            ('posted', "Posted"),
            ], "State", readonly=True, required=True, sort=False)
    remittance_information = fields.Function(
        fields.Char('Remittance Information'), 'get_remittance_information',
        searcher='search_remittance_information')

    @classmethod
    def __setup__(cls):
        super().__setup__()
        cls.number.search_unaccented = False
        cls._order.insert(0, ('date', 'ASC'))
        cls._order.insert(1, ('number', 'ASC'))
        cls.statement.states['readonly'] = _states['readonly']
        cls.number.states['readonly'] = _states['readonly']
        cls.date.states['readonly'] = _states['readonly']
        cls.amount.states['readonly'] = _states['readonly']
        cls.amount_second_currency.states['readonly'] = _states['readonly']
        cls.second_currency.states['readonly'] = _states['readonly']
        cls.party.states['readonly'] = _states['readonly']
        cls.account.states['readonly'] = _states['readonly']
        cls.description.states['readonly'] = _states['readonly']
        cls.lines.states['readonly'] = (
            (Eval('statement_id', -1) < 0)
            | (~Eval('statement_state').in_(
                    ['draft', 'registered', 'validated']))
            )
        cls.party.states['invisible'] = True
        cls.account.states['invisible'] = True

        cls._transitions |= set((
                ('registered', 'posted'),
                ('registered', 'cancelled'),
                ('cancelled', 'registered'),
                ('posted', 'cancelled'),
                ))
        cls._buttons.update({
                'multiple_invoices': {
                    'invisible': Eval('state') != 'registered',
                    'depends': ['state'],
                    },
                'multiple_move_lines': {
                    'invisible': Eval('state') != 'registered',
                    'depends': ['state'],
                    },
                'register': {
                    'invisible': Eval('state') != 'cancelled',
                    'depends': ['state'],
                    },
                'post': {
                    'invisible': Eval('state') != 'registered',
                    'depends': ['state'],
                    },
                'cancel': {
                    'invisible': Eval('state') == 'cancelled',
                    'depends': ['state'],
                    },
                'search_suggestions': {
                    'invisible': Eval('state') != 'registered',
                    'depends': ['state'],
                    },
                'settle_last_line': {
                    'invisible': ((Eval('state') != 'registered') | (Eval('pending_amount', 0) == 0)),
                    'depends': ['state', 'pending_amount'],
                    },
                'link_invoice': {
                    'invisible': Eval('state') != 'registered',
                    'depends': ['state'],
                    },
                })
        cls.__rpc__.update({
                'post': RPC(
                    readonly=False, instantiate=0, fresh_session=True),
                })

    @staticmethod
    def default_state():
        return 'registered'

    @fields.depends('state')
    def on_change_with_statement_state(self, name=None):
        try:
            state = super().on_change_with_statement_state()
        except AttributeError:
            state = None
        return self.state or state

    @property
    @fields.depends('statement', '_parent_statement.journal')
    def similarity_threshold(self):
        return (self.statement.journal.similarity_threshold
            if self.statement and self.statement.journal else None)

    @property
    @fields.depends('statement', '_parent_statement.journal')
    def acceptable_similarity(self):
        return (self.statement.journal.acceptable_similarity
            if self.statement and self.statement.journal else None)

    def get_suggested_lines_tree(self, name):
        # return only parent lines in origin suggested lines
        # Not children.
        suggested_lines = []

        def _get_children(line):
            if line.parent is None:
                suggested_lines.append(line)

        for line in self.suggested_lines:
            _get_children(line)

        return [x.id for x in suggested_lines if x.state == 'proposed']

    def get_remittance_information(self, name):
        return (self.information.get('remittance_information', '')
            if self.information else '')

    def get_information_value(self, field):
        if self.information:
            return self.information.get(field, '')
        return ''

    @classmethod
    def search_remittance_information(cls, name, clause):
        pool = Pool()
        StatementOrigin = pool.get('account.statement.origin')

        origin_table = StatementOrigin.__table__()
        cursor = Transaction().connection.cursor()
        _, operator, value = clause
        operator = 'in' if value else 'not in'

        if backend.name == 'postgresql':
            remittance_information_column = JsonbExtractPathText(
                    origin_table.information, 'remittance_information')
        else:
            remittance_information_column = origin_table.information
        query = origin_table.select(origin_table.id,
            where=(remittance_information_column.ilike(value)))
        cursor.execute(*query)
        return [('id', operator, [x[0] for x in cursor.fetchall()])]

    def validate_amount(self):
        pool = Pool()
        Lang = pool.get('ir.lang')

        amount = sum(x.amount for x in self.lines)
        if amount != self.amount:
            lang = Lang.get()
            total_amount = lang.currency(
                self.amount, self.statement.journal.currency)
            amount = lang.currency(amount, self.statement.journal.currency)
            raise StatementValidateError(
                gettext('account_statement_enable_banking.'
                    'msg_origin_pending_amount',
                    origin_amount=total_amount,
                    line_amount=amount))

    @classmethod
    def validate_origin(cls, origins):
        '''Basically is a piece of copy & paste from account_statement
        validate_statement(), but adapted to work at origin level
        '''
        pool = Pool()
        StatementLine = pool.get('account.statement.line')
        Invoice = pool.get('account.invoice')
        InvoiceTax = pool.get('account.invoice.tax')
        Warning = pool.get('res.user.warning')

        paid_cancelled_invoice_lines = []
        for origin in origins:
            origin.validate_amount()

            for line in origin.lines:
                if line.related_to:
                    # Try to find if the related_to is used in another
                    # posted origin, may be from the account move or from the
                    # possible realted invoice. But with the tax exception.
                    repeated = StatementLine.search([
                            ('related_to', '=', line.related_to),
                            ('id', '!=', line.id),
                            ('origin.state', '=', 'posted'),
                            ('show_paid_invoices', '=', False),
                            ])
                    if not repeated and line.invoice:
                        repeated = StatementLine.search([
                                ('related_to', 'in',
                                    line.invoice.lines_to_pay),
                                ('origin.state', '=', 'posted'),
                                ])
                    if (not repeated and line.move_line
                            and line.move_line.move_origin
                            and isinstance(
                                line.move_line.move_origin, Invoice)
                            and (not line.move_line.origin
                                or not isinstance(
                                line.move_line.origin, InvoiceTax))):
                        repeated = StatementLine.search([
                                ('related_to', '=',
                                    line.move_line.move_origin),
                                ('origin.state', '=', 'posted'),
                                ])
                    if repeated:
                        invoice_amount_to_pay = line.invoice_amount_to_pay
                        if line.invoice and line.show_paid_invoices:
                            # returned recipt
                            # Unlink the account move from the account statement line
                            # to allow correctly attach to another statement line.
                            StatementLine.write(repeated, {
                                    'related_to': None,
                                    })
                            continue
                        elif invoice_amount_to_pay is not None:
                            # partial payment
                            line_sign = 1 if line.amount >= 0 else 0
                            invoice_sign = (1
                                if invoice_amount_to_pay >= 0 else 0)
                            if (line_sign == invoice_sign
                                    and abs(line.amount) <= abs(
                                        invoice_amount_to_pay)):
                                continue
                        raise AccessError(
                            gettext('account_statement_enable_banking.'
                                'msg_repeated_related_to_used',
                                related_to=str(line.related_to),
                                origin=(repeated[0].origin.rec_name
                                    if repeated[0].origin else '')))
            paid_cancelled_invoice_lines.extend(x for x in origin.lines
                if x.invoice and (x.invoice.state == 'cancelled'
                    or (x.invoice.state == 'paid'
                        and not x.show_paid_invoices)))

        if paid_cancelled_invoice_lines:
            warning_key = Warning.format(
                'statement_paid_cancelled_invoice_lines',
                paid_cancelled_invoice_lines)
            if Warning.check(warning_key):
                raise StatementValidateWarning(warning_key,
                    gettext('account_statement'
                        '.msg_statement_invoice_paid_cancelled'))
            StatementLine.write(paid_cancelled_invoice_lines, {
                    'related_to': None,
                    })

    @classmethod
    def create_moves(cls, origins):
        '''Basically is a copy & paste from account_statement create_move(),
        but adapted to work at origin level
        '''
        pool = Pool()
        StatementLine = pool.get('account.statement.line')
        StatementSuggestion = pool.get(
            'account.statement.origin.suggested.line')
        Move = pool.get('account.move')
        MoveLine = pool.get('account.move.line')

        moves = []
        lines_to_check = []
        for origin in origins:
            for key, lines in groupby(
                    origin.lines, key=origin.statement._group_key):
                lines = list(lines)
                lines_to_check.extend(lines)
                key = dict(key)
                move = origin.statement._get_move(key)
                move.origin = origin
                moves.append((move, lines))

        Move.save([m for m, _ in moves])

        to_write = []
        for move, lines in moves:
            to_write.extend((lines, {'move': move.id}))
        if to_write:
            StatementLine.write(*to_write)

        move_lines = []
        for move, lines in moves:
            amount = _ZERO
            amount_second_currency = _ZERO
            statement = lines[0].statement if lines else None
            for line in lines:
                move_line = line.get_move_line()
                if not move_line:
                    continue
                move_line.move = move
                amount += move_line.debit - move_line.credit
                if move_line.amount_second_currency:
                    amount_second_currency += move_line.amount_second_currency
                move_lines.append((move_line, line))

            if statement:
                move_line = statement._get_move_line(
                    amount, amount_second_currency, lines)
                move_line.move = move
                move_lines.append((move_line, None))

        if move_lines:
            MoveLine.save([x for x, _ in move_lines])

        # Ensure that any related_to posted lines are not in another registered
        # origin or suggested. Except for the paid invoice process or the
        #  partial payment invoices.
        if lines_to_check:
            related_tos = []
            line_ids = []
            suggested_ids = []
            for line in lines_to_check:
                # returned recipt
                if line.show_paid_invoices:
                    continue
                # partial payment. In this point the invoice is payed or
                # partial payed, so the invoice.amount_to_pay >= 0.
                if line.invoice and line.invoice_amount_to_pay != 0:
                    continue
                line_ids.append(line.id)
                if line.related_to:
                    related_tos.append(line.related_to)
                if line.suggested_line:
                    suggested_ids.append(line.suggested_line.id)
            lines = StatementLine.search([
                    ('related_to', 'in', related_tos),
                    ('id', 'not in', line_ids),
                    ('show_paid_invoices', '=', False),
                    ('origin', '!=', None),
                    ])
            lines_not_allowed = [l for l in lines if l.origin.state == 'posted']
            lines_to_remove = [l for l in lines if l.origin.state != 'posted']
            if lines_not_allowed:
                raise AccessError(
                    gettext('account_statement_enable_banking.'
                        'msg_repeated_related_to_used',
                        realted_to=str(lines_not_allowed[0].related_to),
                        origin=(lines_not_allowed[0].origin.rec_name
                            if lines_not_allowed[0].origin else '')))
            if lines_to_remove:
                StatementLine.delete(lines_to_remove)

            suggestions_to_remove = StatementSuggestion.search([
                    ('related_to', 'in', related_tos),
                    ('id', 'not in', suggested_ids),
                    ])
            if suggestions_to_remove:
                StatementSuggestion.delete(suggestions_to_remove)
        # Before reconcile ensure the moves are posted to avoid that some
        # possible estra moves, like writeoff, exchange, won't be posted.
        Move.post([m for m, _ in moves])
        # Reconcile at the end to avoid problems with the related_to lines
        if move_lines:
            StatementLine.reconcile(move_lines)
        return moves

    def similarity_parties(self, information, debtor_creditor=None,
                           threshold=0.13):
        """
        This function returns a dictionary with the possible parties ID on
        'key' and the similarity on 'value'.
        It compares the 'information' (remittance information) value with the
        parties' name, based on the similarity values defined on the journal.
        Additionaly, compare the creditor's or debtor's name, depending if the
        amount is positive or negative, respectively.
        If a party appears during both searchs, the greatest similarity is taken
        Default similarity threshold is set to 0.13 as is the minimum value
        detected that returns a correct match with multiple words in compare field.
        """

        parties = {}
        for party, similarity in self.similarity_query(information, threshold):
            parties[party] = round(similarity * 10)

        if debtor_creditor:
            for party, similarity in self.similarity_query(
                debtor_creditor, threshold):
                if party in parties:
                    parties[party] = max(parties[party],
                        round(similarity * 10))
                else:
                    parties[party] = round(similarity * 10)
        return parties

    def similarity_query(self, compare, threshold):
        pool = Pool()
        Party = pool.get('party.party')
        party_table = Party.__table__()
        cursor = Transaction().connection.cursor()

        if not compare:
            return []
        similarity = Similarity(party_table.name, compare)
        if hasattr(Party, 'trade_name'):
            similarity = Greatest(similarity, Similarity(party_table.trade_name,
                compare))
        query = party_table.select(party_table.id, similarity,
            where=(similarity >= threshold))
        cursor.execute(*query)

        return cursor.fetchall()

    def increase_similarity_by_interval_date(self, date, interval_date=None,
            similarity=0):
        """
        This function increases the similarity if the dates are equal or in the
        interval.
        """
        if date:
            control_dates = [self.date]
            if self.information and self.information.get('value_date'):
                control_dates.append(datetime.strptime(
                        self.information['value_date'], '%Y-%m-%d').date())
            if not interval_date:
                interval_date = timedelta(days=3)
            if date in control_dates:
                similarity += 6
            else:
                for control_date in control_dates:
                    start_date = control_date - interval_date
                    end_date = control_date + interval_date
                    if start_date <= date <= end_date:
                        similarity += 4
                        break
        return similarity

    def increase_similarity_by_party(self, party, similarity_parties,
            similarity=0):
        """
        This function increases the similarity if the party is similar.
        """
        if party:
            party_id = party.id
            if party_id in similarity_parties:
                if similarity_parties[party_id] >= self.acceptable_similarity:
                    similarity += 6
                else:
                    similarity += 4
        return similarity

    def _get_suggested_values(self, parent, name, line, amount, related_to,
            similarity):
        second_currency = self.second_currency
        amount_second_currency = self.amount_second_currency
        if (hasattr(line, 'payments') and not line.payments
                and line.second_currency != self.currency):
            second_currency = line.second_currency
            amount_second_currency = line.amount_second_currency
        if hasattr(line, 'maturity_date'):
            date = line.maturity_date or line.date
        else:
            date = self.date
        values = {
            'name': '' if parent else name,
            'parent': parent,
            'origin': self,
            'party': line.party,
            'date': date,
            'related_to': related_to,
            'account': line.account,
            'amount': amount,
            'second_currency': second_currency,
            'amount_second_currency': amount_second_currency,
            'similarity': similarity,
            'state': 'proposed',
            }
        return values

    def create_payment_suggested_line(self, move_lines, amount, name,
            payment=False, similarity=0):
        """
        Create one or more suggested registers based on the move_lines.
        If there are more than one move_line, it will be grouped under
        a parent.
        """
        pool = Pool()
        SuggestedLine = pool.get('account.statement.origin.suggested.line')

        parent = None
        to_create = []
        if not move_lines:
            return to_create
        elif len(move_lines) > 1:
            parent = SuggestedLine()
            parent.origin = self
            parent.name = name
            parent.amount = amount
            parent.state = 'proposed'
            parent.similarity = similarity
            parent.save()

        for line in move_lines:
            if payment and line.payments:
                if not parent and not name:
                    name = line.payments[0].rec_name
                related_to = line.payments[0]
            else:
                accepted_origins = SuggestedLine.related_to.domain.keys()
                related_to = (line.move_origin if line.move_origin
                    and line.move_origin.__name__ in accepted_origins
                    else line)
                if not parent and not name:
                    name = line.rec_name
            amount = line.debit - line.credit
            values = self._get_suggested_values(parent, name, line, amount,
                related_to, similarity)
            to_create.append(values)
        return to_create

    def create_move_suggested_line(self, move_lines, amount, name,
            similarity=0):
        """
        Create one or more suggested registers based on the move_lines.
        If there are more than one move_line, it will be grouped under a
        parent.
        """
        pool = Pool()
        SuggestedLine = pool.get('account.statement.origin.suggested.line')
        Invoice = pool.get('account.invoice')

        parent = None
        to_create = []
        if not move_lines:
            return to_create
        elif len(move_lines) > 1:
            parent = SuggestedLine()
            parent.origin = self
            parent.name = name
            parent.amount = amount
            parent.state = 'proposed'
            parent.similarity = similarity
            parent.save()
        for line in move_lines:
            related_to = (line.move_origin if line.move_origin
                and isinstance(line.move_origin, Invoice)
                and line.move_origin.state != 'paid' else line)
            amount = line.debit - line.credit
            values = self._get_suggested_values(parent, name, line, amount,
                related_to, similarity)
            to_create.append(values)
        return to_create

    def _search_clearing_payment_group_reconciliation_domain(self, amount=None,
            kind=None):
        domain = [
            ('journal.currency', '=', self.currency),
            ('journal.clearing_account', '!=', None),
            ('company', '=', self.company.id),
            ]
        if amount:
            domain.append(('total_amount', '=', amount))
        if kind is not None:
            domain.append(('kind', '=', kind))

        return domain

    def _search_suggested_reconciliation_clearing_payment_group(self, amount,
            acceptable=0):
        pool = Pool()
        Group = pool.get('account.payment.group')

        suggested_lines = []
        groups = []

        if not amount:
            return suggested_lines, groups

        kind = 'receivable' if amount > _ZERO else 'payable'
        domain = self._search_clearing_payment_group_reconciliation_domain(
            abs(amount), kind)

        for group in Group.search(domain):
            found = True
            for payment in group.payments:
                if (payment.state == 'failed' or (payment.state != 'failed'
                            and payment.line and payment.line.reconciliation)):
                    found = False
                    break
            if found:
                groups.append(group)

        for group in groups:
            similarity = self.increase_similarity_by_interval_date(
                group.planned_date, similarity=acceptable)
            values = {
                'name': group.rec_name,
                'origin': self,
                'date': group.planned_date,
                'related_to': group,
                'amount': amount,
                'account': group.journal.clearing_account,
                'second_currency': self.second_currency,
                'similarity': similarity,
                'state': 'proposed',
                }
            suggested_lines.append(values)
        return suggested_lines, groups

    def _search_clearing_payment_reconciliation_domain(self, amount=None,
            exclude=None):
        domain = [
            ('currency', '=', self.currency),
            ('company', '=', self.company.id),
            ('state', '!=', 'failed'),
            ('journal.clearing_account', '!=', None),
            ('clearing_move', '!=', None),
            ]
        if amount:
            domain.append(('total_amount', '=', amount))
        if exclude:
            domain.append(('group', 'not in', exclude))
        return domain

    def _search_suggested_reconciliation_clearing_payment(self, amount,
            acceptable=0, parties=None, exclude=None):
        pool = Pool()
        Payment = pool.get('account.payment')

        suggested_lines = []
        move_lines = []

        if not amount:
            return suggested_lines, move_lines

        domain = self._search_clearing_payment_reconciliation_domain(amount,
            exclude)
        for payment in Payment.search(domain):
            name = (payment.group.rec_name
                if payment.group
                else gettext('account_statement_enable_banking.msg_payments'))
            move_lines.append(payment.line)
            similarity = self.increase_similarity_by_interval_date(
                payment.date, similarity=acceptable)
            party = payment.party
            if party:
                similarity = self.increase_similarity_by_party(
                    party, parties, similarity=similarity)
            to_create = self.create_payment_suggested_line(
                move_lines, amount, name=name, payment=True,
                similarity=similarity)
            suggested_lines.extend(to_create)
        return suggested_lines, move_lines

    def _search_payment_reconciliation_domain(self, exclude_groups=None,
            exclude_lines=None):
        domain = [
            ('currency', '=', self.currency),
            ('company', '=', self.company.id),
            ('state', '!=', 'failed'),
            ('line', '!=', None),
            ('line.reconciliation', '=', None),
            ('line.account.reconcile', '=', True),
            ]
        if exclude_groups:
            domain.append(('group', 'not in', exclude_groups))
        if exclude_lines:
            domain.append(('line', 'not in', exclude_lines))
        return domain

    def _search_suggested_reconciliation_payment(self, amount, acceptable=0,
            parties=None, exclude_groups=None, exclude_lines=None):
        pool = Pool()
        Payment = pool.get('account.payment')

        suggested_lines = []
        move_lines = []

        if not amount:
            return suggested_lines, move_lines

        domain = self._search_payment_reconciliation_domain(exclude_groups,
            exclude_lines)

        groups = {
            'amount': _ZERO,
            'groups': {}
            }
        for payment in Payment.search(domain):
            payment_amount = payment.amount
            payment_date = payment.date
            group = payment.group if payment.group else payment
            groups['amount'] += payment_amount

            # Group by group and date
            key = (group, payment_date)
            if (key in groups['groups']
                    and groups['groups'][key]['amount'] < abs(amount)):
                groups['groups'][key]['amount'] += payment_amount
                groups['groups'][key]['payments'].append(payment)
            else:
                groups['groups'][key] = {
                    'amount': payment_amount,
                    'payments': [payment],
                    }

            if payment_amount == abs(amount):
                continue

            # Group by date
            key = (None, payment_date)
            if (key in groups['groups']
                    and groups['groups'][key]['amount'] < abs(amount)):
                groups['groups'][key]['amount'] += payment_amount
                groups['groups'][key]['payments'].append(payment)
            else:
                groups['groups'][key] = {
                    'amount': payment_amount,
                    'payments': [payment],
                    }

            # Some Banks group payments by different, but consecutive dates.
            # Normally the day before the payment value date + the date.
            delta = timedelta(days=1)
            origin_date = self.date
            if (payment_date == origin_date
                    or payment_date + delta == origin_date):
                key = (None, origin_date, delta)
                if (key in groups['groups']
                        and groups['groups'][key]['amount'] < abs(amount)):
                    groups['groups'][key]['amount'] += payment_amount
                    groups['groups'][key]['payments'].append(payment)
                else:
                    groups['groups'][key] = {
                        'amount': payment_amount,
                        'payments': [payment],
                        }

        name = gettext('account_statement_enable_banking.msg_payments')
        used_payments = []
        if groups['amount'] == abs(amount) and len(groups['groups']) > 1:
            move_lines.extend([p.line for v in groups['groups'].values()
                for p in v['payments']])
            to_create = self.create_payment_suggested_line(move_lines,
                amount, name=name, similarity=acceptable)
            suggested_lines.extend(to_create)
        elif groups['amount'] != _ZERO:
            lines = []
            for key, vals in groups['groups'].items():
                if vals['payments'] in used_payments:
                    continue
                if vals['amount'] == abs(amount):
                    group = key[0]
                    date = key[1]
                    similarity = self.increase_similarity_by_interval_date(
                        date, similarity=acceptable)
                    payment_lines = [x.line for x in vals['payments']]
                    lines.extend(payment_lines)
                    # Only check the party similarity if it has a single payment
                    if len(groups['groups']) == 1 and len(payment_lines) == 1:
                        party = vals['payments'][0].party
                        if party and parties:
                            similarity = self.increase_similarity_by_party(
                                party, parties, similarity=similarity)
                    name = group.rec_name if group else name
                    to_create = self.create_payment_suggested_line(
                        payment_lines, amount, name=name,
                        similarity=similarity)
                    suggested_lines.extend(to_create)
                    used_payments.append(vals['payments'])
            move_lines.extend(lines)
        return suggested_lines, move_lines

    def _search_move_line_reconciliation_domain(self, exclude_ids=None,
            second_currency=None):
        domain = [
            ('move.company', '=', self.company.id),
            ('currency', '=', self.currency),
            ('move_state', '=', 'posted'),
            ('reconciliation', '=', None),
            ('account.reconcile', '=', True),
            ('invoice_payment', '=', None),
            ('payment_blocked', '=', False),
            ]
        if second_currency:
            domain.append(('second_currency', '=', second_currency))
        if exclude_ids:
            domain.append(('id', 'not in', exclude_ids))
        return domain

    def _search_suggested_reconciliation_move_line(self, amount, acceptable=0,
            parties=None, exclude=None, second_currency=None):
        """
        Search for any move line, not related to invoice or payments that the
        accumulated sum of amounts matches the origin pending_amount
        """
        pool = Pool()
        MoveLine = pool.get('account.move.line')

        suggested_lines = []

        # Search only for the same amount and possible party
        if not amount:
            return suggested_lines

        # Prepapre the base domain
        line_ids = [x.id for x in exclude] if exclude else None
        domain = self._search_move_line_reconciliation_domain(
            exclude_ids=line_ids, second_currency=second_currency)

        min_amount_tolerance = self.statement.journal.min_amount_tolerance
        max_amount_tolerance = self.statement.journal.max_amount_tolerance

        lines_by_origin = {}
        lines_by_party = {}
        for line in MoveLine.search(domain, order=[('maturity_date', 'ASC')]):
            if second_currency and second_currency != self.currency:
                move_amount = line.amount_second_currency
            else:
                move_amount = line.debit - line.credit
            if (move_amount == amount
                    or (move_amount <= amount + max_amount_tolerance
                        and move_amount >= amount - min_amount_tolerance)):
                similarity = self.increase_similarity_by_interval_date(
                    line.maturity_date, similarity=acceptable)
                party = line.party
                if party and parties:
                    similarity = self.increase_similarity_by_party(party,
                        parties, similarity=similarity)
                name = None
                if line.origin:
                    name = line.origin.rec_name
                elif line.move_origin:
                    name = line.move_origin.rec_name
                elif party:
                    name = line.party.rec_name
                to_create = self.create_move_suggested_line([line],
                    amount, name=name, similarity=similarity)
                suggested_lines.extend(to_create)
            else:
                party = line.party
                origin = line.move_origin
                if origin:
                    if origin in lines_by_origin:
                        lines_by_origin[origin]['amount'] += move_amount
                        lines_by_origin[origin]['lines'].append(line)
                    else:
                        lines_by_origin[origin] = {
                            'amount': move_amount,
                            'lines': [line]
                                }
                elif party:
                    if party in lines_by_party:
                        lines_by_party[party]['amount'] += move_amount
                        lines_by_party[party]['lines'].append(line)
                    else:
                        lines_by_party[party] = {
                            'amount': move_amount,
                            'lines': [line]
                                }
        # Check if there are more than one move from the same origin
        # that sum the pending_amount
        for origin, values in lines_by_origin.items():
            if values['amount'] == amount:
                similarity = acceptable
                line_parties = [x.party for x in values['lines']]
                party = (line_parties[0]
                    if line_parties.count(line_parties[0]) == len(line_parties)
                    else None)
                dates = [x.maturity_date for x in values['lines']]
                date = (dates[0] if dates.count(dates[0]) == len(dates)
                    else None)
                if date:
                    similarity = self.increase_similarity_by_interval_date(
                        date, similarity=similarity)
                if party and parties:
                    similarity = self.increase_similarity_by_party(party,
                        parties, similarity=similarity)
                to_create = self.create_move_suggested_line(
                    values['lines'], amount, name=origin.rec_name,
                    similarity=similarity)
                suggested_lines.extend(to_create)

        # Check if there are more than one move from the same party
        # that sum the pending_amount
        for party, values in lines_by_party.items():
            if values['amount'] == amount:
                similarity = acceptable
                dates = [x.maturity_date for x in values['lines']]
                date = (dates[0] if dates.count(dates[0]) == len(dates)
                    else None)
                if date:
                    similarity = self.increase_similarity_by_interval_date(
                        date, similarity=similarity)
                if parties:
                    similarity = self.increase_similarity_by_party(party,
                        parties, similarity=similarity)
                name = party.rec_name
                to_create = self.create_move_suggested_line(
                    values['lines'], amount, name=name, similarity=similarity)
                suggested_lines.extend(to_create)
        return suggested_lines

    def _search_suggested_reconciliation_simlarity(self, amount, company=None,
            information=None, threshold=0):
        """
        Search for old origin lines. Reproducing the same line/s created.
        """
        pool = Pool()
        Statement = pool.get('account.statement')
        Origin = pool.get('account.statement.origin')
        Line = pool.get('account.statement.line')
        SuggestedLine = pool.get('account.statement.origin.suggested.line')

        statement_table = Statement.__table__()
        origin_table = Origin.__table__()
        line_table = Line.__table__()
        cursor = Transaction().connection.cursor()

        if not company:
            company = Transaction().context.get('company')

        suggested_lines = []

        if not amount or not information or not company:
            return suggested_lines

        similarity_column = Similarity(JsonbExtractPathText(
                origin_table.information, 'remittance_information'),
            information)
        query = origin_table.join(line_table,
            condition=origin_table.id == line_table.origin).join(
                statement_table,
                condition=origin_table.statement == statement_table.id).select(
            origin_table.id, similarity_column,
            where=((similarity_column >= threshold/10)
                & (statement_table.company == company.id)
                & (origin_table.state == 'posted')
                & (line_table.related_to == None))
                )
        cursor.execute(*query)
        name = gettext('account_statement_enable_banking.msg_similarity')
        last_similarity = 0
        for origins in cursor.fetchall():
            origin, = Origin.browse([origins[0]])
            acceptable = int(origins[1] * 10)
            if acceptable == last_similarity:
                continue
            suggestions = []
            for line in origin.lines:
                values = self._get_suggested_values(None, name, line,
                    line.amount, None, acceptable)
                suggestions.append(values)
            if len(suggestions) == 1:
                suggestions[0]['amount'] = amount
            elif len(suggestions) > 1:
                parent = SuggestedLine()
                parent.origin = self
                parent.name = name
                parent.amount = amount
                parent.state = 'proposed'
                parent.similarity = acceptable
                parent.save()
                for suggestion in suggestions:
                    suggestion['parent'] = parent
                    suggestion['name'] = ''
            suggested_lines.extend(suggestions)
            last_similarity = acceptable
        return suggested_lines

    @classmethod
    def _search_reconciliation(cls, origins):
        pool = Pool()
        SuggestedLine = pool.get('account.statement.origin.suggested.line')
        StatementLine = pool.get('account.statement.line')
        try:
            Clearing = pool.get('account.payment.clearing')
        except:
            Clearing = None

        if not origins:
            return

        origins_without_lines = origins
        # Before a new search remove all suggested lines, but control if any
        # of them are related to a statement line.
        suggestions = SuggestedLine.search([
                ('origin', 'in', origins),
                ])
        if suggestions:
            lines = StatementLine.search([
                    ('suggested_line', 'in', [x.id for x in suggestions])
                ])
            if lines:
                origins_name = ", ".join([x.origin.rec_name
                        for x in lines if x.origin])
                raise AccessError(
                    gettext('account_statement_enable_banking.'
                        'msg_suggested_line_related_to_statement_line',
                        origins_name=origins_name))
            SuggestedLine.delete(suggestions)

        suggested_lines_to_create = []
        for origin in origins:
            origins_with_lines = set(x.origin.id for x in lines if x.origin)
            origins_without_lines = [o for o in origins
                if o.id not in origins_with_lines]
            SuggestedLine.delete(suggestions)

        for origin in origins_without_lines:
            pending_amount = origin.pending_amount
            if pending_amount == _ZERO:
                return

            debtor_creditor = None
            if origin.amount > 0:
                debtor_creditor = origin.get_information_value('debtor_name')
            elif origin.amount < 0:
                debtor_creditor = origin.get_information_value('creditor_name')

            information = origin.remittance_information
            similarity_parties = origin.similarity_parties(information,
                debtor_creditor=debtor_creditor)
            threshold = origin.similarity_threshold
            acceptable = origin.acceptable_similarity
            groups = []
            move_lines = []

            # If account_payment_clearing modules is installed search first
            # for the groups or payments
            if Clearing:
                # Search by possible payment groups with clearing journal
                # deffined
                suggested_lines, used_groups = (
                    origin.
                    _search_suggested_reconciliation_clearing_payment_group(
                        pending_amount, acceptable=acceptable))
                suggested_lines_to_create.extend(suggested_lines)
                groups.extend(used_groups)

                # Search by possible payments with clearing journal deffined
                suggested_lines, used_move_lines = (
                    origin._search_suggested_reconciliation_clearing_payment(
                        pending_amount, acceptable=acceptable,
                        parties=similarity_parties, exclude=groups))
                suggested_lines_to_create.extend(suggested_lines)
                move_lines.extend(used_move_lines)

            # Search by possible part or all of payment groups
            suggested_lines, used_move_lines = (
                origin._search_suggested_reconciliation_payment(pending_amount,
                    acceptable=acceptable, parties=similarity_parties,
                    exclude_groups=groups, exclude_lines=move_lines))
            suggested_lines_to_create.extend(suggested_lines)
            move_lines.extend(used_move_lines)

            # Search by move_line, with or without origin and party
            suggested_lines_to_create.extend(
                origin._search_suggested_reconciliation_move_line(
                    pending_amount, acceptable=acceptable,
                    parties=similarity_parties, exclude=move_lines))

            # Search by second currency
            if origin.second_currency and origin.amount_second_currency != 0:
                suggested_lines_to_create.extend(
                    origin._search_suggested_reconciliation_move_line(
                        origin.amount_second_currency, acceptable=acceptable,
                        parties=similarity_parties,
                        second_currency=origin.second_currency))

            # Search by simlarity, using the PostreSQL Trigram
            suggested_lines_to_create.extend(
                origin._search_suggested_reconciliation_simlarity(
                        pending_amount, company=origin.company,
                        information=information, threshold=threshold))

        def remove_duplicate_suggestions(suggested_lines):
            seen = set()
            result = []
            keys = ['parent', 'origin', 'party', 'account', 'amount',
                'second_currency', 'amount_second_currency']
            for suggestion in suggested_lines:
                # Create an identifier based in the main keys.
                identifier = tuple(suggestion[key]
                                   for key in keys if key in suggestion)
                if identifier not in seen:
                    result.append(suggestion)
                    seen.add(identifier)
            return result

        #To be deleted if suggestion line delete at the end is prefered
        # def remove_excesive_suggestions(suggested_lines, max_suggestions=10):
        #     origin_lines = defaultdict(list)
        #     remaining_per_origin = defaultdict(lambda: max_suggestions)
        #     child_lines = []
        #     seen_parents = set()
        #     for line in suggested_lines:
        #         origin = line['origin']
        #         parent = line['parent']
        #         if not parent:
        #             origin_lines[origin].append(line)
        #         else:
        #             child_lines.append(line)
        #             if parent not in seen_parents:
        #                 seen_parents.add(parent)
        #                 if remaining_per_origin[origin] > 0:
        #                     remaining_per_origin[origin] -= 1

        #     for origin, lines in origin_lines.items():
        #         remaining = remaining_per_origin[origin]
        #         if len(lines) > remaining:
        #             lines.sort(key=lambda x: x['similarity'], reverse=True)
        #             origin_lines[origin] = lines[:remaining]
        #     return list(origin_lines.values()) + child_lines

        suggestions_to_use = []
        if suggested_lines_to_create:
            suggested_lines_to_create = remove_duplicate_suggestions(
                suggested_lines_to_create)
            # suggested_lines_to_create = remove_excesive_suggestions(
            #     suggested_lines_to_create)
            SuggestedLine.create(suggested_lines_to_create)
            for origin in origins:
                suggestion_to_use = None
                best_suggestions = SuggestedLine.search([
                        ('origin', '=', origin),
                        ('parent', '=', None),
                        ('similarity', '>=', origin.acceptable_similarity)
                        ], order=[('similarity', 'DESC')], limit=2)
                #If the best suggestion is more similar than the second one,
                #we take it to use, else, the user must pick the suggestion
                if (len(best_suggestions) == 1 or
                    ((len(best_suggestions) == 2 and
                      best_suggestions[0].similarity >
                      best_suggestions[1].similarity))):
                    suggestion_to_use = best_suggestions[0]
                if suggestion_to_use:
                    suggestions_to_use.append(suggestion_to_use)
        if suggestions_to_use:
            SuggestedLine.use(suggestions_to_use)

        #Trim remaining suggestions to a max of the best 10
        origins_to_save = []
        for origin in origins:
            if len(origin.suggested_lines) <= 10:
                continue
            parent_suggestions = SuggestedLine.search([
            ('origin', '=', origin),
            ('parent', '=', None),
            ('state', '=', 'proposed'),
            ], order=[('similarity', 'DESC')], limit=10)
            child_suggestions = SuggestedLine.search([
                ('origin', '=', origin),
                ('parent', 'in', [x.id for x in parent_suggestions])])
            origin.suggested_lines = parent_suggestions + child_suggestions
            origins_to_save.append(origin)
        if origins_to_save:
            cls.save(origins_to_save)

    @classmethod
    def _get_statement_line(cls, origin, related):
        pool = Pool()
        StatementLine = pool.get('account.statement.line')
        Invoice = pool.get('account.invoice')
        Date = pool.get('ir.date')
        Currency = pool.get('currency.currency')

        maturity_date = None
        if isinstance(related, Invoice):
            with Transaction().set_context(with_payment=False):
                invoice, = Invoice.browse([related])
            sign = -1 if invoice.type == 'in' else 1
            amount = sign * invoice.amount_to_pay
            second_currency = invoice.currency
            if origin.second_currency:
                second_currency_date = invoice.currency_date or Date.today()
                with Transaction().set_context(date=second_currency_date):
                    amount_to_pay = Currency.compute(second_currency,
                        invoice.amount_to_pay, origin.company.currency,
                        round=True)
                amount_second_currency = sign * amount_to_pay
            else:
                amount_second_currency = sign * invoice.amount_to_pay
            lines_to_pay = [l for l in related.lines_to_pay
                if l.maturity_date and l.reconciliation is None]
            oldest_line = (min(lines_to_pay,
                    key=lambda line: line.maturity_date)
                if lines_to_pay else None)
            if oldest_line:
                maturity_date = oldest_line.maturity_date
        else:
            amount=related.amount
            second_currency = related.second_currency
            amount_second_currency = related.amount_second_currency
            maturity_date = related.maturity_date

        line = StatementLine()
        line.origin = origin
        line.statement = origin.statement
        line.suggested_line = None
        line.related_to = related
        line.party = related.party
        line.account = related.account
        line.amount = amount
        if origin.second_currency:
            line.second_currency = second_currency
            line.amount_second_currency = amount_second_currency
        line.date = origin.date
        line.maturity_date = maturity_date
        line.description = origin.remittance_information
        return line

    @classmethod
    @ModelView.button
    def search_suggestions(cls, origins):
        cls._search_reconciliation(origins)

    @classmethod
    def delete(cls, origins):
        for origin in origins:
            if origin.state not in {'cancelled', 'registered'}:
                raise AccessError(
                    gettext(
                        'account_statement.'
                        'msg_statement_origin_delete_cancel_draft',
                        origin=origin.rec_name,
                        sale=origin.statement.rec_name))
        # Use __func__ to directly access ModelSQL's delete method and
        # pass it the right class
        ModelSQL.delete.__func__(cls, origins)

    @classmethod
    def copy(cls, origins, default=None):
        default = default.copy() if default is not None else {}
        default.setdefault('entry_reference', None)
        default.setdefault('suggested_lines', None)
        default.setdefault('balance', None)
        default.setdefault('state', 'registered')
        return super().copy(origins, default=default)

    @classmethod
    @ModelView.button_action(
            'account_statement_enable_banking.wizard_multiple_invoices')
    def multiple_invoices(cls, origins):
        pass

    @classmethod
    @ModelView.button_action(
            'account_statement_enable_banking.wizard_multiple_move_lines')
    def multiple_move_lines(cls, origins):
        pass

    @classmethod
    @ModelView.button_action(
            'account_statement_enable_banking.wizard_link_invoice')
    def link_invoice(cls, origins):
        pass

    @classmethod
    @ModelView.button
    @Workflow.transition('registered')
    def register(cls, origins):
        pool = Pool()
        Statement = pool.get('account.statement')

        # Control the statement state.
        # Statement is a required field in Origin class
        statements = [x.statement for x in origins
            if x.statement.state == 'posted']
        if statements:
            Statement.write(statements, {'state': 'draft'})

    @classmethod
    @ModelView.button
    @Workflow.transition('posted')
    def post(cls, origins):
        pool = Pool()
        Statement = pool.get('account.statement')
        StatementLine = pool.get('account.statement.line')

        cls.validate_origin(origins)
        cls.create_moves(origins)

        lines = [x for o in origins for x in o.lines]
        # It's an awful hack to set the state, but it's needed to ensure the
        # Error of statement state in Move.post is not applied when trying to
        # concile an individual origin. For this, need the state == 'posted'.
        statements = [o.statement for o in origins]
        statement_state = []
        for origin in origins:
            statement_state.append([origin.statement])
            statement_state.append({
                    'state': origin.statement.state,
                    })
        if statements:
            Statement.write(statements, {'state': 'posted'})
        StatementLine.post_move(lines)
        if statement_state:
            Statement.write(*statement_state)
        # End awful hack

        # Check if the statement of the origin has all the origins posted, so
        # the statement could be posted too.
        statements_to_post = []
        for statement in statements:
            if all(x.state == 'posted'
                    for x in statement.origins if x not in origins):
                getattr(statement, 'validate_%s' % statement.validation)()
                statements_to_post.append(statement)
        if statements_to_post:
            Statement.write(statements_to_post, {'state': 'posted'})

    @classmethod
    @ModelView.button
    @Workflow.transition('cancelled')
    def cancel(cls, origins):
        pool = Pool()
        StatementLine = pool.get('account.statement.line')

        lines = [x for origin in origins for x in origin.lines]
        StatementLine.cancel_lines(lines)

    @classmethod
    @ModelView.button
    def settle_last_line(cls, origins):
        pool = Pool()
        StatementLine = pool.get('account.statement.line')

        lines_to_save = []
        for origin in origins:
            if not origin.lines:
                continue
            last_line = origin.lines[-1]
            last_line.amount += origin.pending_amount
            lines_to_save.append(last_line)
        StatementLine.save(lines_to_save)

class OriginSuggestedLine(Workflow, ModelSQL, ModelView, tree()):
    'Account Statement Origin Suggested Line'
    __name__ = 'account.statement.origin.suggested.line'

    name = fields.Char('Name')
    parent = fields.Many2One('account.statement.origin.suggested.line',
        "Parent")
    childs = fields.One2Many('account.statement.origin.suggested.line',
        'parent', 'Children')
    origin = fields.Many2One('account.statement.origin', 'Origin',
        required=True, ondelete='CASCADE')
    company = fields.Function(fields.Many2One('company.company', "Company"),
        'on_change_with_company', searcher='search_company')
    company_currency = fields.Function(
        fields.Many2One('currency.currency', "Company Currency"),
        'on_change_with_company_currency')
    party = fields.Many2One('party.party', "Party",
        context={
            'company': Eval('company', -1),
            },
        depends={'company'})
    date = fields.Date("Date")
    account = fields.Many2One('account.account', "Account",
        domain=[
            ('company', '=', Eval('company', 0)),
            ('type', '!=', None),
            ('closed', '!=', True),
            ])
    amount = Monetary("Amount", currency='currency', digits='currency',
        required=True)
    currency = fields.Function(fields.Many2One('currency.currency',
        "Currency"), 'on_change_with_currency')
    amount_second_currency = Monetary("Amount Second Currency",
        currency='second_currency', digits='second_currency',
        states={
            'required': Bool(Eval('second_currency')),
            })
    second_currency = fields.Many2One(
        'currency.currency', "Second Currency",
        domain=[
            ('id', '!=', Eval('currency', -1)),
            If(Eval('currency', -1) != Eval('company_currency', -1),
                ('id', '=', Eval('company_currency', -1)),
                ()),
            ])
    related_to = fields.Reference(
        "Related To", 'get_relations',
        domain={
            'account.invoice': [
                ('company', '=', Eval('company', -1)),
                If(Bool(Eval('second_currency')),
                    ('currency', '=', Eval('second_currency', -1)),
                    ('currency', '=', Eval('currency', -1))
                    ),
                If(Bool(Eval('party')),
                    ['OR',
                        ('party', '=', Eval('party', -1)),
                        ('alternative_payees', '=', Eval('party', -1)),
                        ],
                    []),
                If(Bool(Eval('account')),
                    ('account', '=', Eval('account')),
                    ()),
                ('state', '=', 'posted'),
                ],
            'account.payment': [
                ('company', '=', Eval('company', -1)),
                ('currency', '=', Eval('currency', -1)),
                ],
            'account.payment.group': [
                ('company', '=', Eval('company', -1)),
                If(Bool(Eval('second_currency')),
                    ('currency', '=', Eval('second_currency', -1)),
                    ('currency', '=', Eval('currency', -1))),
                ],
            'account.move.line': [
                ('company', '=', Eval('company', -1)),
                ('currency', '=', Eval('currency', -1)),
                If(Bool(Eval('party')),
                    ('party', '=', Eval('party')),
                    ()),
                If(Bool(Eval('account')),
                    ('account', '=', Eval('account')),
                    ()),
                ('account.reconcile', '=', True),
                ('state', '=', 'valid'),
                ('reconciliation', '=', None),
                ('invoice_payment', '=', None),
                ],
            })
    similarity = fields.Integer('Similarity',
        help=('The thershold used for similarity function in origin lines '
            'search'))
    state = fields.Selection([
            ('proposed', "Proposed"),
            ('used', "Used"),
            ], "State", readonly=True, sort=False)

    @classmethod
    def __setup__(cls):
        super().__setup__()
        cls._order.insert(0, ('similarity', 'DESC'))
        cls._transitions |= set((
                ('proposed', 'used'),
                ('used', 'proposed'),
                ))
        cls._buttons.update({
                'propose': {
                    'invisible': Eval('state') == 'proposed',
                    'depends': ['state'],
                    },
                'use': {
                    'invisible': Eval('state') == 'used',
                    'depends': ['state'],
                    },
                })

    @staticmethod
    def default_state():
        return 'proposed'

    @fields.depends('origin', '_parent_origin.company')
    def on_change_with_company(self, name=None):
        return self.origin.company if self.origin else None

    @fields.depends('origin', '_parent_origin.company')
    def on_change_with_company_currency(self, name=None):
        return (self.origin.company.currency
            if self.origin and self.origin.company else None)

    @classmethod
    def search_company(cls, name, clause):
        return [('origin.' + clause[0],) + tuple(clause[1:])]

    @classmethod
    def _get_relations(cls):
        "Return a list of Model names for related_to Reference"
        return [
            'account.invoice',
            'account.payment',
            'account.payment.group',
            'account.move.line']

    @classmethod
    def get_relations(cls):
        Model = Pool().get('ir.model')
        get_name = Model.get_name
        models = cls._get_relations()
        return [(None, '')] + [(m, get_name(m)) for m in models]

    @fields.depends('origin', '_parent_origin.statement')
    def on_change_with_currency(self, name=None):
        if self.origin and self.origin.statement:
            return self.origin.statement.currency

    @classmethod
    @ModelView.button
    @Workflow.transition('proposed')
    def propose(cls, recomended):
        pass

    @classmethod
    def get_suggested_values(cls, child, description=None):
        return {
            'origin': child.origin,
            'statement': child.origin.statement,
            'suggested_line': child,
            'related_to': child.related_to,
            'party': child.party,
            'account': child.account,
            'amount': child.amount,
            'second_currency': child.second_currency,
            'amount_second_currency': child.amount_second_currency,
            'date': child.origin.date,
            'description': description or '',
            }

    @classmethod
    @ModelView.button
    @Workflow.transition('used')
    def use(cls, recomended):
        pool = Pool()
        StatementLine = pool.get('account.statement.line')
        MoveLine = pool.get('account.move.line')

        to_create = []
        for recomend in recomended:
            if recomend.origin.state == 'posted':
                continue
            childs = recomend.childs if recomend.childs else [recomend]
            for child in childs:
                if child.state == 'used':
                    continue

                related_to = getattr(child, 'related_to', None)
                if isinstance(related_to, MoveLine) and related_to.payment_blocked:
                    raise UserError(
                        gettext('account_statement_enable_banking.'
                            'msg_not_use_blocked_account_move'))
                description = child.origin.remittance_information

                values = cls.get_suggested_values(child, description)
                to_create.append(values)
            if len(childs) > 1:
                cls.write(list(childs), {'state': 'used'})
        StatementLine.create(to_create)


class AddMultipleInvoices(Wizard):
    'Add Multiple Invoices'
    __name__ = 'account.statement.origin.multiple.invoices'
    start = StateView('account.statement.origin.multiple.invoices.start',
        'account_statement_enable_banking.'
        'statement_multiple_invoices_start_view_form', [
            Button('Cancel', 'end', 'tryton-cancel'),
            Button('OK', 'create_lines', 'tryton-ok', True),
            ])
    create_lines = StateTransition()

    def default_start(self, fields):
        return {
            'company': self.record.company.id,
            'currency': (self.record.second_currency.id
                if self.record.second_currency else self.record.currency.id),
            'amount': self.record.amount,
            'pending_amount': self.record.pending_amount,
            }

    def transition_create_lines(self):
        pool = Pool()
        StatementOrigin = pool.get('account.statement.origin')
        StatementLine = pool.get('account.statement.line')

        lines = []
        for invoice in self.start.invoices:
            line = StatementOrigin._get_statement_line(self.record, invoice)
            lines.append(line)
        if lines:
            StatementLine.save(lines)
        return 'end'


class AddMultipleInvoicesStart(ModelView):
    'Add Multiple Invoices Start'
    __name__ = 'account.statement.origin.multiple.invoices.start'

    company = fields.Many2One('company.company', "Company")
    currency = fields.Many2One('currency.currency', "Currency")
    invoices = fields.Many2Many('account.invoice', None, None,
        "Invoices",
        domain=[
            ('company', '=', Eval('company', -1)),
            ('currency', '=', Eval('currency', -1)),
            ('state', '=', 'posted'),
            ], required=True)
    amount = Monetary("Amount", currency='currency', digits='currency',
        readonly=True)
    pending_amount = Monetary("Pending Amount", currency='currency', digits='currency',
        readonly=True)


class AddMultipleMoveLines(Wizard):
    'Add Multiple Move Lines'
    __name__ = 'account.statement.origin.multiple.move_lines'
    start = StateView('account.statement.origin.multiple.move_lines.start',
        'account_statement_enable_banking.'
        'statement_multiple_move_lines_start_view_form', [
            Button('Cancel', 'end', 'tryton-cancel'),
            Button('OK', 'create_lines', 'tryton-ok', True),
            ])
    create_lines = StateTransition()

    def default_start(self, fields):
        return {
            'company': self.record.company.id,
            'currency': self.record.currency.id,
            'second_currency': (self.record.second_currency.id
                if self.record.second_currency else None),
            'amount': self.record.amount,
            'pending_amount': self.record.pending_amount,
            }

    def transition_create_lines(self):
        pool = Pool()
        StatementOrigin = pool.get('account.statement.origin')
        StatementLine = pool.get('account.statement.line')

        lines = []
        for move_line in self.start.move_lines:
            line = StatementOrigin._get_statement_line(self.record, move_line)
            lines.append(line)
        if lines:
            StatementLine.save(lines)
        return 'end'


class AddMultipleMoveLinesStart(ModelView):
    'Add Multiple Move Lines Start'
    __name__ = 'account.statement.origin.multiple.move_lines.start'

    company = fields.Many2One('company.company', "Company")
    currency = fields.Many2One('currency.currency', "Currency")
    second_currency = fields.Many2One('currency.currency', "Second Currency")
    move_lines = fields.Many2Many('account.move.line', None, None,
        "Move Lines",
        domain=[
            ('company', '=', Eval('company', -1)),
            If(Eval('second_currency'),
                ('second_currency', '=', Eval('second_currency', -1)),
                ('currency', '=', Eval('currency', -1))
               ),
            ('account.reconcile', '=', True),
            ('state', '=', 'valid'),
            ('move_state', '=', 'posted'),
            ('reconciliation', '=', None),
            ('invoice_payment', '=', None),
            ], required=True)
    amount = Monetary("Amount", currency='currency', digits='currency',
        readonly=True)
    pending_amount = Monetary("Pending Amount", currency='currency', digits='currency',
        readonly=True)


class RetrieveEnableBankingSessionStart(ModelView):
    "Retrieve Enable Banking Session Start"
    __name__ = 'enable_banking.retrieve_session.start'

    enable_banking_session_valid_days = fields.TimeDelta(
        'Enable Banking Session Valid Days',
        states={
            'invisible': Eval('enable_banking_session_valid', False),
            }, help="Only allowed maximum 180 days.")
    enable_banking_session_valid = fields.Boolean(
        'Enable Banking Session Valid')

    @staticmethod
    def default_enable_banking_session_valid_days():
        return timedelta(days=180)


class RetrieveEnableBankingSessionSelect(ModelView):
    "Retrieve Enable Banking Session Select Session"
    __name__ = 'enable_banking.retrieve_session.select_session'

    found_session = fields.Function(fields.Many2One(
        'enable_banking.session', "Found Session"),
        'get_found_session')

    def get_found_session(self, name):
        pool = Pool()
        EBSession = pool.get('enable_banking.session')

        active_id = Transaction().context.get('active_id', None)
        journal = EBSession(active_id) if active_id else None
        if not journal or not journal.bank_account:
            return None
        eb_session = EBSession.serch([
            ('bank', '=', journal.bank_account.bank),
            ('session_expired', '=', False),
            ], limit=1)
        return eb_session[0] if eb_session else None

    enable_banking_session_valid_days = fields.TimeDelta(
        'Enable Banking Session Valid Days',
        states={
            'invisible': Eval('enable_banking_session_valid', False),
            }, help="Only allowed maximum 180 days.")
    enable_banking_session_valid = fields.Boolean(
        'Enable Banking Session Valid')

    @staticmethod
    def default_enable_banking_session_valid_days():
        return timedelta(days=180)


class LinkInvoiceStart(ModelView):
    'Link Invoice Start'
    __name__ = 'statement.link.invoice.start'

    company = fields.Many2One('company.company', "Company")
    currency = fields.Many2One('currency.currency', "Currency")
    invoice = fields.Many2One('account.invoice', 'Invoice', required=True,
        domain=[
            ('company', '=', Eval('company', -1)),
            ('currency', '=', Eval('currency', -1)),
            ('state', '=', 'posted'),
            ])
    invoice_amount = Monetary("Invoice Amount", currency='currency', digits='currency',
        readonly=True)
    origins_amount = Monetary("Origins Amount", currency='currency', digits='currency',
        readonly=True)
    diff_amount = Monetary("Difference Amount", currency='currency', digits='currency',
        readonly=True)
    post_origin = fields.Boolean("Post Origins")

    @fields.depends('invoice')
    def on_change_with_invoice_amount(self, name=None):
        if self.invoice:
            sign = -1 if self.invoice.type == 'in' else 1
            return sign * self.invoice.amount_to_pay

    @fields.depends('invoice', 'origins_amount')
    def on_change_with_diff_amount(self, name=None):
        if self.invoice:
            sign = -1 if self.invoice.type == 'in' else 1
            return (sign * self.invoice.amount_to_pay) - self.origins_amount


class LinkInvoice(Wizard):
    'Link Statement Origin Invoice'
    __name__ = 'statement.link.invoice'

    start = StateView('statement.link.invoice.start',
        'account_statement_enable_banking.\
        statement_link_invoice_start_view_form',
        [Button('Cancel', 'end', 'tryton-cancel'),
            Button('Apply', 'apply', 'tryton-ok')])
    apply = StateTransition()

    def default_start(self, fields):
        pool = Pool()
        StatementOrigin = pool.get('account.statement.origin')

        origins = StatementOrigin.browse(Transaction().context['active_ids'])
        origins_amount = sum(l.amount for l in origins)
        origin = origins[0]
        origin_lines = {
            origin.number: origin.lines
            for origin in origins
            if getattr(origin, 'lines', [])
            }
        if origin_lines:
            raise AccessError(gettext(
                    'account_statement_enable_banking.msg_origins_with_lines',
                    origins=", ".join(origin_lines.keys())))
        return {
            'company': origin.company.id,
            'currency': origin.currency.id,
            'origins_amount': origins_amount,
            'post_origin': True,
            }

    def transition_apply(self):
        pool = Pool()
        StatementOrigin = pool.get('account.statement.origin')
        StatementLine = pool.get('account.statement.line')

        origins = StatementOrigin.browse(Transaction().context['active_ids'])
        invoice = self.start.invoice
        amount = invoice.amount_to_pay
        origins_amount = sum(l.amount for l in origins)
        if abs(amount) < abs(origins_amount):
            raise AccessError(gettext(
                    'account_statement_enable_banking.\
                    msg_not_enough_amount_to_pay',
                    amount_to_pay=amount,
                    origins_amount=origins_amount))

        lines = []
        for origin in origins:
            line = StatementOrigin._get_statement_line(origin, invoice)
            line.amount = origin.amount
            lines.append(line)
        StatementLine.save(lines)

        if self.start.post_origin:
            StatementOrigin.post(origins)

        return 'end'


class SynchronizeStatementEnableBankingStart(ModelView):
    "Synchronize Statement Enable Banking Start"
    __name__ = 'enable_banking.synchronize_statement.start'


class RetrieveEnableBankingSession(Wizard):
    "Retrieve Enable Banking Session"
    __name__ = 'enable_banking.retrieve_session'

    start = StateView('enable_banking.retrieve_session.start',
        'account_statement_enable_banking.'
        'enable_banking_retrieve_session_start_form',
        [
            Button('Cancel', 'end', 'tryton-cancel'),
            Button('OK', 'check_session', 'tryton-ok', default=True),
        ])
    check_session = StateTransition()
    select_session = StateView(
        'enable_banking.retrieve_session.select_session',
        'account_statement_enable_banking.'
        'enable_banking_retrieve_session_select_form',
        [
            Button('Cancel', 'end', 'tryton-cancel'),
            Button('Create New Session', 'create_session', 'tryton-export'),
            Button('Use Existing Session', 'use_session', 'tryton-refresh', default=True),
        ])
    create_session = StateAction(
        'account_statement_enable_banking.url_session')
    use_session = StateTransition()

    def default_start(self, fields):
        pool = Pool()
        Journal = pool.get('account.statement.journal')
        Date = pool.get('ir.date')

        active_id = Transaction().context.get('active_id', None)
        journal = Journal(active_id) if active_id else None
        if not journal or not journal.bank_account:
            raise AccessError(gettext(
                    'account_statement_enable_banking.msg_no_bank_account'))

        valid = (journal.enable_banking_session.valid_until >= Date.today()
            if (journal.enable_banking_session
                and journal.enable_banking_session.valid_until)
            else False)

        return {
            'enable_banking_session_valid': valid,
            'journal': journal,
            }

    def transition_check_session(self):
        pool = Pool()
        Journal = pool.get('account.statement.journal')
        EBSession = pool.get('enable_banking.session')
        base_headers = get_base_header()

        active_id = Transaction().context.get('active_id', None)
        journal = Journal(active_id) if active_id else None
        if not journal or not journal.bank_account:
            raise AccessError(gettext(
                    'account_statement_enable_banking.msg_no_bank_account'))

        if journal.enable_banking_session:
            # We need to check the date and if we have the field session, if
            # not the session was not created correctly and need to be deleted
            eb_session = journal.enable_banking_session
            if eb_session.session and not eb_session.session_expired:
                session = json.loads(eb_session.session)
                r = requests.get(
                    f"{URL}/sessions/{session['session_id']}",
                    headers=base_headers)
                if r.status_code == 200:
                    session = r.json()
                    if session['status'] == 'AUTHORIZED':
                        return 'sync_statements'
            EBSession.delete([eb_session])

        eb_session = EBSession.serch([
            ('bank', '=', journal.bank_account.bank),
            ('session_expired', '=', False),
            ], limit=1)
        if eb_session:
            return 'select_session'
        return 'create_session'

    def transition_use_session(self):
        pool = Pool()
        Journal = pool.get('account.statement.journal')

        active_id = Transaction().context.get('active_id', None)
        journal = Journal(active_id) if active_id else None
        eb_session = self.select_session.found_session
        journal.enable_banking_session = eb_session
        journal.save()
        return 'end'

    def do_create_session(self, action):
        pool = Pool()
        Journal = pool.get('account.statement.journal')
        EBSession = pool.get('enable_banking.session')

        journal_id = Transaction().context.get('active_id', None)
        journal = Journal(journal_id) if journal_id else None
        if not journal or not journal.bank_account:
            raise AccessError(gettext(
                    'account_statement_enable_banking.msg_no_bank_account'))
        bank_name = journal.bank_account.bank.party.name.lower()
        bic = (journal.bank_account.bank.bic or '').lower()
        if journal.bank_account.bank.party.addresses:
            country = journal.bank_account.bank.party.addresses[0].country.code
        else:
            raise AccessError(gettext('account_statement_enable_banking.'
                    'msg_no_country'))

        enable_banking_session_valid_days = (
            self.start.enable_banking_session_valid_days)

        if (enable_banking_session_valid_days < timedelta(days=1)
                or enable_banking_session_valid_days > timedelta(
                    days=180)):
            raise AccessError(
                gettext('account_statement_enable_banking.'
                    'msg_valid_days_out_of_range'))

        # We fill the aspsp name and country using the bank account
        base_headers = get_base_header()
        r = requests.get(f"{URL}/aspsps", headers=base_headers)
        response = r.json()
        aspsp_found = False
        for aspsp in response.get("aspsps", []):
            if aspsp["country"] != country:
                continue
            if (aspsp["name"].lower() == bank_name
                    or aspsp.get("bic", " ").lower() == bic):
                journal.aspsp_name = aspsp["name"]
                journal.aspsp_country = aspsp["country"]
                aspsp_found = True
                break

        if not aspsp_found:
            message = response.get('message', '')
            raise AccessError(
                gettext('account_statement_enable_banking.msg_aspsp_not_found',
                    bank=journal.aspsp_name,
                    country_code=journal.aspsp_country,
                    message=message))

        eb_session = EBSession()
        eb_session.aspsp_name = journal.aspsp_name
        eb_session.aspsp_country = journal.aspsp_country
        eb_session.bank = journal.bank_account.bank
        eb_session.session_id = token_hex(16)
        eb_session.valid_until = (
            datetime.now() + enable_banking_session_valid_days)
        EBSession.save([eb_session])
        base_headers = get_base_header()
        body = {
<<<<<<< HEAD
            'access': {'valid_until': (datetime.now(UTC)
                    + enable_banking_session_valid_days).isoformat()},
=======
            'access': {
                'valid_until': (datetime.now(UTC)
                    + enable_banking_session_valid_days).isoformat(),
                },
>>>>>>> f6e6983e
            'aspsp': {
                'name': journal.aspsp_name,
                'country': journal.aspsp_country,
                },
            'state': eb_session.session_id,
            'redirect_url': REDIRECT_URL,
            'psu_type': 'personal',
        }

        r = requests.post(f"{URL}/auth", json=body, headers=base_headers)
        if r.status_code == 200:
            action['url'] = r.json()['url']
        else:
            raise AccessError(
                gettext('account_statement_enable_banking.'
                    'msg_error_create_session',
                    error_code=r.status_code,
                    error_message=r.text))
        journal.enable_banking_session = eb_session
        journal.save()
        return action, {}



class OriginSynchronizeStatementEnableBankingAsk(ModelView):
    "Statement Origin or Synchronize Statement Enable Banking Ask"
    __name__ = 'enable_banking.origin_synchronize_statement.ask'

    journals = fields.Many2Many('account.statement.journal', None, None,
        'Journals', readonly=True, states={
            'invisible': True,
            })


class OriginSynchronizeStatementEnableBanking(Wizard):
    "Statement Origin or Synchronize Statement Enable Banking"
    __name__ = 'enable_banking.origin_synchronize_statement'

    start = StateTransition()
    ask = StateView('enable_banking.origin_synchronize_statement.ask',
        'account_statement_enable_banking.'
        'origin_synchronize_statement_ask_view_form', [
            Button('Cancel', 'end', 'tryton-cancel'),
            Button('Origin', 'origin', 'tryton-cancel'),
            Button('Journal', 'journal', 'tryton-ok', default=True),
            ])
    origin = StateAction('account_statement_enable_banking.'
        'act_statement_origin_form')
    journal = StateAction('account_statement.act_statement_journal_form')

    def get_journals_unsynchonized(self):
        pool = Pool()
        Journal = pool.get('account.statement.journal')

        journal_unsynchronized = []
        company_id = Transaction().context.get('company')
        if not company_id:
            return []
        domain = [
            ('company.id', '=', company_id),
            ('synchronize_journal', '=', True)
            ]
        for journal in Journal.search(domain):
            eb_session = journal.enable_banking_session
            if (eb_session is None or (eb_session and (
                            eb_session.session is None or (
                                eb_session.valid_until
                                and eb_session.session_expired)))):
                journal_unsynchronized.append(journal)
        return journal_unsynchronized

    def transition_start(self):
        if self.get_journals_unsynchonized():
            return 'ask'
        return 'origin'

    def default_ask(self, fields):
        journal_unsynchronized = self.get_journals_unsynchonized()
        return {
            'journals': [x.id for x in journal_unsynchronized],
            }

    def do_origin(self, action):
        return action, {}

    def do_journal(self, action):
        journal_ids = [x.id for x in self.ask.journals]
        action['pyson_domain'] = PYSONEncoder().encode([
            ('id', 'in', journal_ids),
            ])
        return action, {}<|MERGE_RESOLUTION|>--- conflicted
+++ resolved
@@ -2551,15 +2551,10 @@
         EBSession.save([eb_session])
         base_headers = get_base_header()
         body = {
-<<<<<<< HEAD
-            'access': {'valid_until': (datetime.now(UTC)
-                    + enable_banking_session_valid_days).isoformat()},
-=======
             'access': {
                 'valid_until': (datetime.now(UTC)
                     + enable_banking_session_valid_days).isoformat(),
                 },
->>>>>>> f6e6983e
             'aspsp': {
                 'name': journal.aspsp_name,
                 'country': journal.aspsp_country,
