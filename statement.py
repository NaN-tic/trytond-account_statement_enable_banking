--- conflicted
+++ resolved
@@ -659,15 +659,13 @@
                     'invisible': Eval('state') != 'registered',
                     'depends': ['state'],
                     },
-<<<<<<< HEAD
                 'settle_last_line': {
                     'invisible': ((Eval('state') != 'registered') | (Eval('pending_amount', 0) == 0)),
                     'depends': ['state', 'pending_amount'],
-=======
+                    },
                 'link_invoice': {
                     'invisible': Eval('state') != 'registered',
                     'depends': ['state'],
->>>>>>> 29083fc1
                     },
                 })
         cls.__rpc__.update({
@@ -1578,7 +1576,6 @@
             lines = StatementLine.search([
                     ('suggested_line', 'in', [x.id for x in suggestions])
                 ])
-<<<<<<< HEAD
             if lines:
                 origins_name = ", ".join([x.origin.rec_name
                         for x in lines if x.origin])
@@ -1590,15 +1587,12 @@
 
         suggested_lines_to_create = []
         for origin in origins:
-=======
             origins_with_lines = set(x.origin.id for x in lines if x.origin)
             origins_without_lines = [o for o in origins
                 if o.id not in origins_with_lines]
-            SuggestedLine.delete(suggests)
-
-        suggesteds_to_create = []
+            SuggestedLine.delete(suggestions)
+
         for origin in origins_without_lines:
->>>>>>> 29083fc1
             pending_amount = origin.pending_amount
             if pending_amount == _ZERO:
                 return
@@ -2248,6 +2242,7 @@
     pending_amount = Monetary("Pending Amount", currency='currency', digits='currency',
         readonly=True)
 
+
 class RetrieveEnableBankingSessionStart(ModelView):
     "Retrieve Enable Banking Session Start"
     __name__ = 'enable_banking.retrieve_session.start'
@@ -2264,15 +2259,42 @@
     def default_enable_banking_session_valid_days():
         return timedelta(days=180)
 
+
 class RetrieveEnableBankingSessionSelect(ModelView):
     "Retrieve Enable Banking Session Select Session"
     __name__ = 'enable_banking.retrieve_session.select_session'
 
-<<<<<<< HEAD
     found_session = fields.Function(fields.Many2One(
         'enable_banking.session', "Found Session"),
         'get_found_session')
-=======
+
+    def get_found_session(self, name):
+        pool = Pool()
+        EBSession = pool.get('enable_banking.session')
+
+        active_id = Transaction().context.get('active_id', None)
+        journal = EBSession(active_id) if active_id else None
+        if not journal or not journal.bank_account:
+            return None
+        eb_session = EBSession.serch([
+            ('bank', '=', journal.bank_account.bank),
+            ('session_expired', '=', False),
+            ], limit=1)
+        return eb_session[0] if eb_session else None
+
+    enable_banking_session_valid_days = fields.TimeDelta(
+        'Enable Banking Session Valid Days',
+        states={
+            'invisible': Eval('enable_banking_session_valid', False),
+            }, help="Only allowed maximum 180 days.")
+    enable_banking_session_valid = fields.Boolean(
+        'Enable Banking Session Valid')
+
+    @staticmethod
+    def default_enable_banking_session_valid_days():
+        return timedelta(days=180)
+
+
 class LinkInvoiceStart(ModelView):
     'Link Invoice Start'
     __name__ = 'statement.link.invoice.start'
@@ -2352,7 +2374,7 @@
         if abs(amount) < abs(origins_amount):
             raise AccessError(gettext(
                     'account_statement_enable_banking.\
-                    msg_not_eougth_amount_to_pay',
+                    msg_not_enough_amount_to_pay',
                     amount_to_pay=amount,
                     origins_amount=origins_amount))
 
@@ -2372,33 +2394,6 @@
 class SynchronizeStatementEnableBankingStart(ModelView):
     "Synchronize Statement Enable Banking Start"
     __name__ = 'enable_banking.synchronize_statement.start'
->>>>>>> 29083fc1
-
-    def get_found_session(self, name):
-        pool = Pool()
-        EBSession = pool.get('enable_banking.session')
-
-        active_id = Transaction().context.get('active_id', None)
-        journal = EBSession(active_id) if active_id else None
-        if not journal or not journal.bank_account:
-            return None
-        eb_session = EBSession.serch([
-            ('bank', '=', journal.bank_account.bank),
-            ('session_expired', '=', False),
-            ], limit=1)
-        return eb_session[0] if eb_session else None
-
-    enable_banking_session_valid_days = fields.TimeDelta(
-        'Enable Banking Session Valid Days',
-        states={
-            'invisible': Eval('enable_banking_session_valid', False),
-            }, help="Only allowed maximum 180 days.")
-    enable_banking_session_valid = fields.Boolean(
-        'Enable Banking Session Valid')
-
-    @staticmethod
-    def default_enable_banking_session_valid_days():
-        return timedelta(days=180)
 
 
 class RetrieveEnableBankingSession(Wizard):
