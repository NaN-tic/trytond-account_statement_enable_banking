# This file is part of Tryton.  The COPYRIGHT file at the top level of
# this repository contains the full copyright notices and license terms.
import requests
from datetime import datetime, UTC, timedelta
from decimal import Decimal
from secrets import token_hex
from itertools import groupby, chain
from sql.conditionals import Greatest
from sql.functions import Function
from trytond.model import Workflow, ModelView, ModelSQL, fields, tree
from trytond.pool import Pool, PoolMeta
from trytond.pyson import Eval, Bool, If, PYSON, PYSONEncoder
from trytond.rpc import RPC
from trytond.wizard import (
    Button, StateAction, StateTransition, StateView, Wizard)
from trytond.transaction import Transaction
from trytond.config import config
from .common import get_base_header
from trytond.i18n import gettext
from trytond.model.exceptions import AccessError
from trytond.modules.account_statement.exceptions import (
    StatementValidateError, StatementValidateWarning)
from trytond.modules.currency.fields import Monetary
from trytond.modules.account_statement.statement import Unequal
from trytond import backend


<<<<<<< HEAD
_ZERO = Decimal('0')
=======
_ZERO = Decimal(0)
>>>>>>> db9abdc3


class Similarity(Function):
    __slots__ = ()
    _function = 'SIMILARITY'


class JsonbExtractPathText(Function):
    __slots__ = ()
    _function = 'JSONB_EXTRACT_PATH_TEXT'


class Statement(metaclass=PoolMeta):
    __name__ = 'account.statement'

    start_date = fields.DateTime("Start Date", readonly=True)
    end_date = fields.DateTime("End Date", readonly=True)

    @classmethod
    def __setup__(cls):
        super().__setup__()

        if cls.date.states.get('invisible', None):
            cls.date.states['invisible'] |= (Bool(Eval('start_date')))
        else:
            cls.date.states['invisible'] = Bool(Eval('start_date'))
        # Add new state to the statement, to avoid some checks qhen the
        # statement came from the Bank lines.
        cls.state.selection.append(('registered', "Registered"))
        cls._transitions |= set((
                ('draft', 'registered'),
                ('registered', 'draft'),
                ('registered', 'validated'),
                ('validated', 'registered'),
                ))
        cls._buttons.update({
                'register': {
                    'invisible': ~Eval('state').in_(['draft', 'validated']),
                    'depends': ['state'],
                    },
                })
        cls._buttons['draft']['invisible'] = ~Eval('state').in_(
            ['cancelled', 'registered'])
        cls._buttons['validate_statement']['invisible'] = ~Eval('state').in_(
            ['draft', 'registered'])

    def _group_key(self, line):
        pool = Pool()
        StatementOrigin = pool.get('account.statement.origin')
        StatementLine = pool.get('account.statement.line')

        one_move = (line.statement.journal.one_move_per_origin
            if line.statement else None)
        if one_move and isinstance(line, (StatementLine, StatementOrigin)):
            if isinstance(line, StatementLine):
                key = (
                    ('number', line.origin and (
                            line.origin.number or line.origin.description)
                        or Unequal()),
                    ('date', line.origin.date),
                    ('origin', line.origin),
                    )
            elif isinstance(line, StatementOrigin):
                key = (
                    ('number', (line.number or line.description) or Unequal()),
                    ('date', line.date),
                    ('origin', line),
                    )
        else:
            key = super()._group_key(line)
        return key
<<<<<<< HEAD

    @classmethod
    def cancel(cls, statements):
        pool = Pool()
        Origin = pool.get('account.statement.origin')

        origins = [o for s in statements for o in s.origins]
        if origins:
            Origin.cancel(origins)

        super().cancel(statements)

    @classmethod
    @ModelView.button
    @Workflow.transition('registered')
    def register(cls, statements):
        pass


_states = {
    'readonly': ~Eval('statement_state', '').in_(['draft', 'registered'])
    }


class Line(metaclass=PoolMeta):
    __name__ = 'account.statement.line'

    maturity_date = fields.Date("Maturity Date",
        states={
            'readonly': ((Eval('origin_state') != 'registered')
                | Bool(Eval('related_to'))),
            },
        depends=['related_to'],
        help="Set a date to make the line payable or receivable.")
    suggested_line = fields.Many2One('account.statement.origin.suggested.line',
        'Suggested Lines',
        states={
            'readonly': Eval('origin_state') != 'registered',
            })
    origin_state = fields.Function(
        fields.Selection('get_origin_states', "Origin State"),
        'on_change_with_origin_state')
    show_paid_invoices = fields.Boolean('Show Paid Invoices',
        states={
            'readonly': Eval('origin_state') != 'registered',
            })

    @classmethod
    def __setup__(cls):
        super().__setup__()

        new_domain = []
        for domain in cls.related_to.domain['account.invoice']:
            if isinstance(domain, PYSON):
                values = [x for x in domain.pyson().values()
                    if isinstance(x, tuple)]
                if ('state', '=', 'posted') in values:
                    new_domain.append(
                        If(Bool(Eval('show_paid_invoices')),
                            ('state', '=', 'paid'),
                            If(Eval('statement_state').in_(
                                    ['draft', 'registered']),
                                ('state', '=', 'posted'),
                                ('state', '!=', ''))))
                    continue
            new_domain.append(domain)
        cls.related_to.domain['account.invoice'] = new_domain
        cls.related_to.domain['account.move.line'] = [
            ('company', '=', Eval('company', -1)),
            If(Eval('second_currency'),
                ('second_currency', '=', Eval('second_currency', -1)),
                If(Eval('company_currency') == Eval('currency'),
                    ('currency', '=', Eval('currency', -1)),
                    ('second_currency', '=', Eval('currency', -1))
                    )),
            If(Bool(Eval('party')),
                ('party', '=', Eval('party')),
                ()),
            If(Bool(Eval('account')),
                ('account', '=', Eval('account')),
                ()),
            ('move_state', '=', 'posted'),
            ('account.reconcile', '=', True),
            ('state', '=', 'valid'),
            ('reconciliation', '=', None),
            ('invoice_payment', '=', None),
            ]
        cls.statement.states['readonly'] = _states['readonly']
        cls.number.states['readonly'] = _states['readonly']
        cls.date.states['readonly'] = (
            _states['readonly'] | Bool(Eval('origin', 0))
            )
        cls.amount.states['readonly'] = _states['readonly']
        cls.amount_second_currency.states['readonly'] = _states['readonly']
        cls.second_currency.states['readonly'] = _states['readonly']
        cls.party.states['readonly'] = _states['readonly']
        cls.party.states['required'] = (Eval('party_required', False)
            & (Eval('statement_state').in_(['draft', 'registered']))
            )
        cls.account.states['readonly'] = _states['readonly']
        cls.description.states['readonly'] = _states['readonly']
        cls.related_to.states['readonly'] = _states['readonly']

        cls._buttons.update({
                'add_pending': {
                    'invisible': Eval('origin_state') != 'registered',
                    'depends': ['origin_state'],
                    },
                })

    @classmethod
    def _get_relations(cls):
        return super()._get_relations() + ['account.move.line']

    @classmethod
    def get_origin_states(cls):
        pool = Pool()
        Origin = pool.get('account.statement.origin')
        return Origin.fields_get(['state'])['state']['selection']

=======

    @classmethod
    def cancel(cls, statements):
        pool = Pool()
        Origin = pool.get('account.statement.origin')

        origins = [o for s in statements for o in s.origins]
        if origins:
            Origin.cancel(origins)

        super().cancel(statements)

    @classmethod
    @ModelView.button
    @Workflow.transition('registered')
    def register(cls, statements):
        pass


_states = {
    'readonly': ~Eval('statement_state', '').in_(['draft', 'registered'])
    }


class Line(metaclass=PoolMeta):
    __name__ = 'account.statement.line'

    maturity_date = fields.Date("Maturity Date",
        states={
            'readonly': ((Eval('origin_state') != 'registered')
                | Bool(Eval('related_to'))),
            },
        depends=['related_to'],
        help="Set a date to make the line payable or receivable.")
    suggested_line = fields.Many2One('account.statement.origin.suggested.line',
        'Suggested Lines',
        states={
            'readonly': Eval('origin_state') != 'registered',
            })
    origin_state = fields.Function(
        fields.Selection('get_origin_states', "Origin State"),
        'on_change_with_origin_state')
    show_paid_invoices = fields.Boolean('Show Paid Invoices',
        states={
            'readonly': Eval('origin_state') != 'registered',
            })

    @classmethod
    def __setup__(cls):
        super().__setup__()

        new_domain = []
        for domain in cls.related_to.domain['account.invoice']:
            if isinstance(domain, PYSON):
                values = [x for x in domain.pyson().values()
                    if isinstance(x, tuple)]
                if ('state', '=', 'posted') in values:
                    new_domain.append(
                        If(Bool(Eval('show_paid_invoices')),
                            ('state', '=', 'paid'),
                            If(Eval('statement_state').in_(
                                    ['draft', 'registered']),
                                ('state', '=', 'posted'),
                                ('state', '!=', ''))))
                    continue
            new_domain.append(domain)
        cls.related_to.domain['account.invoice'] = new_domain
        cls.related_to.domain['account.move.line'] = [
            ('company', '=', Eval('company', -1)),
            If(Eval('second_currency'),
                ('second_currency', '=', Eval('second_currency', -1)),
                If(Eval('company_currency') == Eval('currency'),
                    ('currency', '=', Eval('currency', -1)),
                    ('second_currency', '=', Eval('currency', -1))
                    )),
            If(Bool(Eval('party')),
                ('party', '=', Eval('party')),
                ()),
            If(Bool(Eval('account')),
                ('account', '=', Eval('account')),
                ()),
            ('move_state', '=', 'posted'),
            ('account.reconcile', '=', True),
            ('state', '=', 'valid'),
            ('reconciliation', '=', None),
            ('invoice_payment', '=', None),
            ]
        cls.statement.states['readonly'] = _states['readonly']
        cls.number.states['readonly'] = _states['readonly']
        cls.date.states['readonly'] = (
            _states['readonly'] | Bool(Eval('origin', 0))
            )
        cls.amount.states['readonly'] = _states['readonly']
        cls.amount_second_currency.states['readonly'] = _states['readonly']
        cls.second_currency.states['readonly'] = _states['readonly']
        cls.party.states['readonly'] = _states['readonly']
        cls.party.states['required'] = (Eval('party_required', False)
            & (Eval('statement_state').in_(['draft', 'registered']))
            )
        cls.account.states['readonly'] = _states['readonly']
        cls.description.states['readonly'] = _states['readonly']
        cls.related_to.states['readonly'] = _states['readonly']

    @classmethod
    def _get_relations(cls):
        return super()._get_relations() + ['account.move.line']

    @classmethod
    def get_origin_states(cls):
        pool = Pool()
        Origin = pool.get('account.statement.origin')
        return Origin.fields_get(['state'])['state']['selection']

>>>>>>> db9abdc3
    @fields.depends('origin', '_parent_origin.state')
    def on_change_with_origin_state(self, name=None):
        if self.origin:
            return self.origin.state
<<<<<<< HEAD

    @fields.depends('origin', 'related_to', '_parent_origin.second_currency')
    def on_change_with_second_currency(self, name=None):
        if not self.related_to:
            return None
        if self.origin and self.origin.second_currency:
            return self.origin.second_currency

    @fields.depends('origin', 'related_to',
        '_parent_origin.amount_second_currency')
    def on_change_with_amount_second_currency(self, name=None):
        if not self.related_to:
            return None
        if self.origin and self.origin.amount_second_currency:
            return self.origin.amount_second_currency

    @property
    @fields.depends('related_to')
    def move_line(self):
        pool = Pool()
        MoveLine = pool.get('account.move.line')

        related_to = getattr(self, 'related_to', None)
        if isinstance(related_to, MoveLine) and related_to.id >= 0:
            return related_to

    @move_line.setter
    def move_line(self, value):
        self.related_to = value

    @property
    @fields.depends('related_to')
    def move_line_invoice(self):
        pool = Pool()
        MoveLine = pool.get('account.move.line')
        Invoice = pool.get('account.invoice')

        related_to = getattr(self, 'related_to', None)
        if (isinstance(related_to, MoveLine) and related_to.id >= 0
                and related_to.move and related_to.move.origin
                and isinstance(related_to.move.origin, Invoice)):
            return related_to.move.origin

    @property
    @fields.depends('company', '_parent_company.currency',
        'show_paid_invoices',
        methods=['invoice', 'move_line_invoice'])
    def invoice_amount_to_pay(self):
        pool = Pool()
        Invoice = pool.get('account.invoice')

        amount_to_pay = None
        # control the possibilty to use the move from invoice
        invoice = self.invoice or self.move_line_invoice or None
        if invoice:
            with Transaction().set_context(with_payment=False):
                invoice, = Invoice.browse([invoice])
            sign = -1 if invoice.type == 'in' else 1
            if invoice.currency == self.currency:
                # If we are in the case that need control a refund invoice,
                # need to get the total amount of the invoice.
                amount_to_pay = sign * (invoice.total_amount
                    if self.show_paid_invoices and invoice.state == 'paid'
                    else invoice.amount_to_pay)
            else:
                amount = _ZERO
                if invoice.state == 'posted':
                    for line in (invoice.lines_to_pay
                            + invoice.payment_lines):
                        if line.reconciliation:
                            continue
                        amount += line.debit - line.credit
                else:
                    # If we are in the case that need control a refund invoice,
                    # need to get the total amount of the invoice.
                    amount = (sign * invoice.total_amount
                        if self.show_paid_invoices and invoice.state == 'paid'
                        else _ZERO)
                amount_to_pay = amount
        if self.show_paid_invoices and amount_to_pay:
            amount_to_pay = -1 * amount_to_pay
        return amount_to_pay

    @fields.depends('show_paid_invoices')
    def on_change_party(self):
        if not self.show_paid_invoices:
            super().on_change_party()

    @fields.depends('amount', 'account', methods=['invoice', 'move_line',
        'invoice_amount_to_pay'])
    def on_change_amount(self):
        if self.invoice:
            if self.invoice.account != self.account:
                self.account = self.invoice.account
            if (self.amount is not None
                    and self.invoice_amount_to_pay is not None
                    and ((self.amount >= 0) != (
                            self.invoice_amount_to_pay >= 0)
                        or (self.amount >= 0
                            and self.amount > self.invoice_amount_to_pay)
                        or (self.amount < 0
                            and self.amount < self.invoice_amount_to_pay))):
                self.amount = self.invoice_amount_to_pay
        elif self.move_line:
            if self.move_line.account != self.account:
                self.account = self.move_line.account
            if (self.amount is not None and self.move_line.amount is not None
                    and ((self.amount >= 0) != (
                            self.move_line.amount >= 0)
                        or (self.amount >= 0
                            and self.amount > self.move_line.amount)
                        or (self.amount < 0
                            and self.amount < self.move_line.amount))):
                self.amount = self.move_line.amount
        else:
            account = self.account
            super().on_change_amount()
            self.account = account

    @fields.depends('account', methods=['move_line'])
    def on_change_account(self):
        super().on_change_account()
        if self.move_line:
            if self.account:
                if self.move_line.account != self.account:
                    self.move_line = None
            else:
                self.move_line = None

    @fields.depends('related_to', 'party', 'description', 'show_paid_invoices',
        'origin', '_parent_origin.information', 'company',
        '_parent_origin.remittance_information', '_parent_company.currency',
        methods=['move_line', 'payment', 'invoice_amount_to_pay'])
    def on_change_related_to(self):
        pool = Pool()
        Invoice = pool.get('account.invoice')

        super().on_change_related_to()
        if self.move_line:
            if not self.party:
                self.party = self.move_line.party
            if not self.description:
                self.description = (self.move_line.description
                    or self.move_line.move_description)
            self.account = self.move_line.account
            self.maturity_date = self.move_line.maturity_date or None
        related_to = getattr(self, 'related_to', None)
        if self.show_paid_invoices and not isinstance(related_to, Invoice):
            self.show_paid_invoices = False

        if not self.description and self.origin and self.origin.information:
            self.description = self.origin.remittance_information

        # TODO: Control when the currency is different
        payments = set()
        move_lines = set()
        move_lines_second_currency = set()
        invoice_id2amount_to_pay = {}

        if self.invoice and self.invoice.id not in invoice_id2amount_to_pay:
            invoice_id2amount_to_pay[self.invoice.id] = (
                self.invoice_amount_to_pay)
        if self.payment and self.payment.currency == self.company.currency:
            payments.add(self.payment)
        if self.move_line and self.move_line.currency == self.company.currency:
            if self.currency == self.move_line.currency:
                move_lines.add(self.move_line)
            else:
                move_lines_second_currency.add(self.move_line)

        payment_id2amount = (dict((x.id, x.amount) for x in payments)
            if payments else {})

        move_line_id2amount = (dict((x.id, x.debit-x.credit)
            for x in move_lines) if move_lines else {})

        move_line_id2amount.update(dict((x.id, x.amount)
                for x in move_lines_second_currency)
            if move_lines_second_currency else {})

        # As a 'core' difference, the value of the line amount must be the
        # amount of the movement, invoice or payment. Not the line amount
        # pending. It could induce an incorrect concept nad misunderstunding.
        amount = None
        if self.invoice and self.invoice.id in invoice_id2amount_to_pay:
            amount = invoice_id2amount_to_pay.get(
                self.invoice.id, _ZERO)
        if self.payment and self.payment.id in payment_id2amount:
            amount = payment_id2amount[self.payment.id]
        if self.move_line and self.move_line.id in move_line_id2amount:
            amount = move_line_id2amount[self.move_line.id]
        if amount is None and self.invoice:
            self.invoice = None
        if amount is None and self.payment:
            self.payment = None
        if amount is None and self.move_line:
            self.move_line = None
        self.amount = amount

    @classmethod
    def cancel_lines(cls, lines):
        pool = Pool()
        Warning = pool.get('res.user.warning')
        Move = pool.get('account.move')
        Reconciliation = pool.get('account.move.reconciliation')
        Invoice = pool.get('account.invoice')

        moves = set()
        for line in lines:
            if line.move:
                warning_key = Warning.format(
                    'origin_line_with_move', [line.move.id])
                if Warning.check(warning_key):
                    raise StatementValidateWarning(warning_key,
                        gettext('account_statement_enable_banking.'
                            'msg_origin_line_with_move',
                            move=line.move.rec_name))
                moves.add(line.move)
                to_unreconcile = [x.reconciliation for x in line.move.lines
                    if x.reconciliation]
                if to_unreconcile:
                    to_unreconcile = Reconciliation.browse([
                            x.id for x in to_unreconcile])
                    Reconciliation.delete(to_unreconcile)
                # On possible related invoices, need to unlink the payment
                # lines
                to_unpay = [x for x in line.move.lines if x.invoice_payment]
                if to_unpay:
                    Invoice.remove_payment_lines(to_unpay)
        if moves:
            moves = list(moves)
            Move.draft(moves)
            Move.delete(moves)

    @classmethod
    def reconcile(cls, move_lines):
        pool = Pool()
        MoveLine = pool.get('account.move.line')
        Reconcile = pool.get('account.move.reconciliation')
        Invoice = pool.get('account.invoice')
        Payment = pool.get('account.payment')

        to_reconcile = {}
        invoice_to_save = []
        move_to_reconcile = {}
        statement_lines = []
        for move_line, statement_line in move_lines:
            if not statement_line:
                continue
            if (statement_line.invoice and statement_line.show_paid_invoices
                    and move_line.account == statement_line.invoice.account):
                additional_moves = [move_line.move]
                invoice = statement_line.invoice
                reconcile = [move_line]
                payment_lines = list(set(chain(
                            [x for x in invoice.payment_lines],
                            invoice.reconciliation_lines)))
                payments = []
                for line in payment_lines:
                    if line.reconciliation:
                        payments.extend([p for l in line.reconciliation.lines
                                for p in l.payments if l.id != line.id])
                        # Temporally, need to allow
                        # from_account_bank_statement_line, until all is move
                        # from the old bank_statement to the new statement.
                        with Transaction().set_context(_skip_warnings=True,
                                from_account_bank_statement_line=True):
                            Reconcile.delete([line.reconciliation])
                    if line.move not in invoice.additional_moves:
                        additional_moves.append(line.move)
                    reconcile.append(line)
                if payments:
                    Payment.fail(payments)
                if reconcile:
                    MoveLine.reconcile(reconcile)
                if invoice.payment_lines:
                    invoice.payment_lines = None
                    invoice_to_save.append(invoice)
                if additional_moves:
                    invoice.additional_moves += tuple(additional_moves)
                    invoice_to_save.append(invoice)
            elif statement_line.invoice:
                key = (statement_line.party, statement_line.invoice)
                if key in to_reconcile:
                    to_reconcile[key].append((move_line, statement_line))
                else:
                    to_reconcile[key] = [(move_line, statement_line)]
            elif statement_line.move_line:
                assert move_line.account == statement_line.move_line.account
                key = statement_line.party
                if key in move_to_reconcile:
                    move_to_reconcile[key].append(
                        (move_line, statement_line.move_line))
                else:
                    move_to_reconcile[key] = [
                        (move_line, statement_line.move_line)]
            statement_lines.append(statement_line.id)
        if invoice_to_save:
            Invoice.save(list(set(invoice_to_save)))
        if to_reconcile:
            for _, value in to_reconcile.items():
                super().reconcile(value)
        if move_to_reconcile:
            with Transaction().set_context(
                    account_statement_lines=statement_lines):
                for _, value in move_to_reconcile.items():
                    MoveLine.reconcile(*value)

    @classmethod
    def delete(cls, lines):
        cls.cancel_lines(lines)
        for line in lines:
            if line.statement_state not in {
                    'cancelled', 'registered', 'draft'}:
                raise AccessError(
                    gettext(
                        'account_statement.'
                        'msg_statement_line_delete_cancel_draft',
                        line=line.rec_name,
                        sale=line.statement.rec_name))
        # Use __func__ to directly access ModelSQL's delete method and
        # pass it the right class
        ModelSQL.delete.__func__(cls, lines)

=======

    @fields.depends('origin', 'related_to', '_parent_origin.second_currency')
    def on_change_with_second_currency(self, name=None):
        if not self.related_to:
            return None
        if self.origin and self.origin.second_currency:
            return self.origin.second_currency

    @fields.depends('origin', 'related_to',
        '_parent_origin.amount_second_currency')
    def on_change_with_amount_second_currency(self, name=None):
        if not self.related_to:
            return None
        if self.origin and self.origin.amount_second_currency:
            return self.origin.amount_second_currency

    @property
    @fields.depends('related_to')
    def move_line(self):
        pool = Pool()
        MoveLine = pool.get('account.move.line')

        related_to = getattr(self, 'related_to', None)
        if isinstance(related_to, MoveLine) and related_to.id >= 0:
            return related_to

    @move_line.setter
    def move_line(self, value):
        self.related_to = value

    @property
    @fields.depends('related_to')
    def move_line_invoice(self):
        pool = Pool()
        MoveLine = pool.get('account.move.line')
        Invoice = pool.get('account.invoice')

        related_to = getattr(self, 'related_to', None)
        if (isinstance(related_to, MoveLine) and related_to.id >= 0
                and related_to.move and related_to.move.origin
                and isinstance(related_to.move.origin, Invoice)):
            return related_to.move.origin

    @property
    @fields.depends('company', '_parent_company.currency',
        'show_paid_invoices',
        methods=['invoice', 'move_line_invoice'])
    def invoice_amount_to_pay(self):
        pool = Pool()
        Invoice = pool.get('account.invoice')

        amount_to_pay = None
        # control the possibilty to use the move from invoice
        invoice = self.invoice or self.move_line_invoice or None
        if invoice:
            with Transaction().set_context(with_payment=False):
                invoice, = Invoice.browse([invoice])
            sign = -1 if invoice.type == 'in' else 1
            if invoice.currency == self.currency:
                # If we are in the case that need control a refund invoice,
                # need to get the total amount of the invoice.
                amount_to_pay = sign * (invoice.total_amount
                    if self.show_paid_invoices and invoice.state == 'paid'
                    else invoice.amount_to_pay)
            else:
                amount = _ZERO
                if invoice.state == 'posted':
                    for line in (invoice.lines_to_pay
                            + invoice.payment_lines):
                        if line.reconciliation:
                            continue
                        amount += line.debit - line.credit
                else:
                    # If we are in the case that need control a refund invoice,
                    # need to get the total amount of the invoice.
                    amount = (sign * invoice.total_amount
                        if self.show_paid_invoices and invoice.state == 'paid'
                        else _ZERO)
                amount_to_pay = amount
        if self.show_paid_invoices and amount_to_pay:
            amount_to_pay = -1 * amount_to_pay
        return amount_to_pay

    @fields.depends('show_paid_invoices')
    def on_change_party(self):
        if not self.show_paid_invoices:
            super().on_change_party()

    @fields.depends('amount', 'account', methods=['invoice', 'move_line',
        'invoice_amount_to_pay'])
    def on_change_amount(self):
        if self.invoice:
            if self.invoice.account != self.account:
                self.account = self.invoice.account
            if (self.amount is not None
                    and self.invoice_amount_to_pay is not None
                    and ((self.amount >= 0) != (
                            self.invoice_amount_to_pay >= 0)
                        or (self.amount >= 0
                            and self.amount > self.invoice_amount_to_pay)
                        or (self.amount < 0
                            and self.amount < self.invoice_amount_to_pay))):
                self.amount = self.invoice_amount_to_pay
        elif self.move_line:
            if self.move_line.account != self.account:
                self.account = self.move_line.account
            if (self.amount is not None and self.move_line.amount is not None
                    and ((self.amount >= 0) != (
                            self.move_line.amount >= 0)
                        or (self.amount >= 0
                            and self.amount > self.move_line.amount)
                        or (self.amount < 0
                            and self.amount < self.move_line.amount))):
                self.amount = self.move_line.amount
        else:
            super().on_change_amount()

    @fields.depends('account', methods=['move_line'])
    def on_change_account(self):
        super().on_change_account()
        if self.move_line:
            if self.account:
                if self.move_line.account != self.account:
                    self.move_line = None
            else:
                self.move_line = None

    @fields.depends('related_to', 'party', 'description', 'show_paid_invoices',
        'origin', '_parent_origin.information', 'company',
        '_parent_origin.remittance_information', '_parent_company.currency',
        methods=['move_line', 'payment', 'invoice_amount_to_pay'])
    def on_change_related_to(self):
        pool = Pool()
        Invoice = pool.get('account.invoice')

        super().on_change_related_to()
        if self.move_line:
            if not self.party:
                self.party = self.move_line.party
            if not self.description:
                self.description = (self.move_line.description
                    or self.move_line.move_description_used)
            self.account = self.move_line.account
            self.maturity_date = self.move_line.maturity_date
        if self.invoice:
            lines_to_pay = [l for l in self.invoice.lines_to_pay
                if l.maturity_date and l.reconciliation is None]
            oldest_line = (min(lines_to_pay,
                    key=lambda line: line.maturity_date)
                if lines_to_pay else None)
            if oldest_line:
                self.maturity_date = oldest_line.maturity_date
        related_to = getattr(self, 'related_to', None)
        if self.show_paid_invoices and not isinstance(related_to, Invoice):
            self.show_paid_invoices = False

        if not self.description and self.origin and self.origin.information:
            self.description = self.origin.remittance_information

        # TODO: Control when the currency is different
        payments = set()
        move_lines = set()
        move_lines_second_currency = set()
        invoice_id2amount_to_pay = {}

        if self.invoice and self.invoice.id not in invoice_id2amount_to_pay:
            invoice_id2amount_to_pay[self.invoice.id] = (
                self.invoice_amount_to_pay)
        if self.payment and self.payment.currency == self.company.currency:
            payments.add(self.payment)
        if self.move_line and self.move_line.currency == self.company.currency:
            if self.currency == self.move_line.currency:
                move_lines.add(self.move_line)
            else:
                move_lines_second_currency.add(self.move_line)

        payment_id2amount = (dict((x.id, x.amount) for x in payments)
            if payments else {})

        move_line_id2amount = (dict((x.id, x.debit-x.credit)
            for x in move_lines) if move_lines else {})

        move_line_id2amount.update(dict((x.id, x.amount)
                for x in move_lines_second_currency)
            if move_lines_second_currency else {})

        # As a 'core' difference, the value of the line amount must be the
        # amount of the movement, invoice or payment. Not the line amount
        # pending. It could induce an incorrect concept nad misunderstunding.
        amount = None
        if self.invoice and self.invoice.id in invoice_id2amount_to_pay:
            amount = invoice_id2amount_to_pay.get(
                self.invoice.id, _ZERO)
        if self.payment and self.payment.id in payment_id2amount:
            amount = payment_id2amount[self.payment.id]
        if self.move_line and self.move_line.id in move_line_id2amount:
            amount = move_line_id2amount[self.move_line.id]
        if amount is None and self.invoice:
            self.invoice = None
        if amount is None and self.payment:
            self.payment = None
        if amount is None and self.move_line:
            self.move_line = None
        self.amount = amount

    @classmethod
    def cancel_lines(cls, lines):
        pool = Pool()
        Warning = pool.get('res.user.warning')
        Move = pool.get('account.move')
        Reconciliation = pool.get('account.move.reconciliation')
        Invoice = pool.get('account.invoice')

        moves = set()
        for line in lines:
            if line.move:
                warning_key = Warning.format(
                    'origin_line_with_move', [line.move.id])
                if Warning.check(warning_key):
                    raise StatementValidateWarning(warning_key,
                        gettext('account_statement_enable_banking.'
                            'msg_origin_line_with_move',
                            move=line.move.rec_name))
                moves.add(line.move)
                to_unreconcile = [x.reconciliation for x in line.move.lines
                    if x.reconciliation]
                if to_unreconcile:
                    to_unreconcile = Reconciliation.browse([
                            x.id for x in to_unreconcile])
                    Reconciliation.delete(to_unreconcile)
                # On possible related invoices, need to unlink the payment
                # lines
                to_unpay = [x for x in line.move.lines if x.invoice_payment]
                if to_unpay:
                    Invoice.remove_payment_lines(to_unpay)
        if moves:
            moves = list(moves)
            Move.draft(moves)
            Move.delete(moves)

    @classmethod
    def reconcile(cls, move_lines):
        pool = Pool()
        MoveLine = pool.get('account.move.line')
        Reconcile = pool.get('account.move.reconciliation')
        Invoice = pool.get('account.invoice')
        Payment = pool.get('account.payment')

        to_reconcile = {}
        invoice_to_save = []
        move_to_reconcile = {}
        statement_lines = []
        for move_line, statement_line in move_lines:
            if not statement_line:
                continue
            if (statement_line.invoice and statement_line.show_paid_invoices
                    and move_line.account == statement_line.invoice.account):
                additional_moves = [move_line.move]
                invoice = statement_line.invoice
                reconcile = [move_line]
                payment_lines = list(set(chain(
                            [x for x in invoice.payment_lines],
                            invoice.reconciliation_lines)))
                payments = []
                for line in payment_lines:
                    if line.reconciliation:
                        payments.extend([p for l in line.reconciliation.lines
                                for p in l.payments if l.id != line.id])
                        # Temporally, need to allow
                        # from_account_bank_statement_line, until all is move
                        # from the old bank_statement to the new statement.
                        with Transaction().set_context(_skip_warnings=True,
                                from_account_bank_statement_line=True):
                            Reconcile.delete([line.reconciliation])
                    if line.move not in invoice.additional_moves:
                        additional_moves.append(line.move)
                    reconcile.append(line)
                if payments:
                    Payment.fail(payments)
                if reconcile:
                    MoveLine.reconcile(reconcile)
                if invoice.payment_lines:
                    invoice.payment_lines = None
                    invoice_to_save.append(invoice)
                if additional_moves:
                    invoice.additional_moves += tuple(additional_moves)
                    invoice_to_save.append(invoice)
            elif statement_line.invoice:
                key = (statement_line.party, statement_line.invoice)
                if key in to_reconcile:
                    to_reconcile[key].append((move_line, statement_line))
                else:
                    to_reconcile[key] = [(move_line, statement_line)]
            elif statement_line.move_line:
                assert move_line.account == statement_line.move_line.account
                key = statement_line.party
                if key in move_to_reconcile:
                    move_to_reconcile[key].append(
                        (move_line, statement_line.move_line))
                else:
                    move_to_reconcile[key] = [
                        (move_line, statement_line.move_line)]
            statement_lines.append(statement_line.id)
        if invoice_to_save:
            Invoice.save(list(set(invoice_to_save)))
        if to_reconcile:
            for _, value in to_reconcile.items():
                super().reconcile(value)
        if move_to_reconcile:
            with Transaction().set_context(
                    account_statement_lines=statement_lines):
                for _, value in move_to_reconcile.items():
                    MoveLine.reconcile(*value)

    @classmethod
    def delete(cls, lines):
        cls.cancel_lines(lines)
        for line in lines:
            if line.statement_state not in {
                    'cancelled', 'registered', 'draft'}:
                raise AccessError(
                    gettext(
                        'account_statement.'
                        'msg_statement_line_delete_cancel_draft',
                        line=line.rec_name,
                        sale=line.statement.rec_name))
        # Use __func__ to directly access ModelSQL's delete method and
        # pass it the right class
        ModelSQL.delete.__func__(cls, lines)

>>>>>>> db9abdc3
    @classmethod
    def delete_move(cls, lines):
        cls.cancel_lines(lines)
        super().delete_move(lines)

    def get_move_line(self):
        line = super().get_move_line()
        if self.maturity_date:
            line.maturity_date = self.maturity_date
        return line

    @classmethod
    def copy(cls, lines, default=None):
        default = default.copy() if default is not None else {}
        default.setdefault('maturity_date', None)
        default.setdefault('suggested_line', None)
        default.setdefault('show_paid_invoices', None)
        return super().copy(lines, default=default)

<<<<<<< HEAD
    @classmethod
    @ModelView.button
    def add_pending(cls, lines):
        Origin = Pool().get('account.statement.origin')
        if not lines:
            return
        line = lines[0]
        if isinstance(line.origin, Origin):
            line.amount += line.origin.pending_amount
            cls.save([line])
=======
>>>>>>> db9abdc3

class Origin(Workflow, metaclass=PoolMeta):
    __name__ = 'account.statement.origin'

    entry_reference = fields.Char("Entry Reference", readonly=True)
    suggested_lines = fields.One2Many(
        'account.statement.origin.suggested.line', 'origin',
        'Suggested Lines', states=_states)
    suggested_lines_tree = fields.Function(
        fields.Many2Many('account.statement.origin.suggested.line', None, None,
            'Suggested Lines', states=_states), 'get_suggested_lines_tree')
    balance = Monetary("Balance", currency='currency', digits='currency',
        readonly=True)
    state = fields.Selection([
            ('registered', "Registered"),
            ('cancelled', "Cancelled"),
            ('posted', "Posted"),
            ], "State", readonly=True, required=True, sort=False)
    remittance_information = fields.Function(
        fields.Char('Remittance Information'), 'get_remittance_information',
        searcher='search_remittance_information')

    @classmethod
    def __setup__(cls):
        super().__setup__()
        cls.number.search_unaccented = False
        cls._order.insert(0, ('date', 'ASC'))
        cls._order.insert(1, ('number', 'ASC'))
        cls.statement.states['readonly'] = _states['readonly']
        cls.number.states['readonly'] = _states['readonly']
        cls.date.states['readonly'] = _states['readonly']
        cls.amount.states['readonly'] = _states['readonly']
        cls.amount_second_currency.states['readonly'] = _states['readonly']
        cls.second_currency.states['readonly'] = _states['readonly']
        cls.party.states['readonly'] = _states['readonly']
        cls.account.states['readonly'] = _states['readonly']
        cls.description.states['readonly'] = _states['readonly']
        cls.lines.states['readonly'] = (
            (Eval('statement_id', -1) < 0)
            | (~Eval('statement_state').in_(
                    ['draft', 'registered', 'validated']))
            )
<<<<<<< HEAD
        cls.party.states['invisible'] = True
        cls.account.states['invisible'] = True

=======
>>>>>>> db9abdc3
        cls._transitions |= set((
                ('registered', 'posted'),
                ('registered', 'cancelled'),
                ('cancelled', 'registered'),
                ('posted', 'cancelled'),
                ))
        cls._buttons.update({
                'multiple_invoices': {
                    'invisible': Eval('state') != 'registered',
                    'depends': ['state'],
                    },
                'multiple_move_lines': {
                    'invisible': Eval('state') != 'registered',
                    'depends': ['state'],
                    },
                'register': {
                    'invisible': Eval('state') != 'cancelled',
                    'depends': ['state'],
                    },
                'post': {
                    'invisible': Eval('state') != 'registered',
                    'depends': ['state'],
                    },
                'cancel': {
                    'invisible': Eval('state') == 'cancelled',
                    'depends': ['state'],
                    },
                'search_suggestions': {
                    'invisible': Eval('state') != 'registered',
                    'depends': ['state'],
                    },
<<<<<<< HEAD
                'settle_last_line': {
                    'invisible': ((Eval('state') != 'registered') | (Eval('pending_amount', 0) == 0)),
                    'depends': ['state', 'pending_amount'],
                    },
=======
>>>>>>> db9abdc3
                })
        cls.__rpc__.update({
                'post': RPC(
                    readonly=False, instantiate=0, fresh_session=True),
                })

    @staticmethod
    def default_state():
        return 'registered'

    @fields.depends('state')
    def on_change_with_statement_state(self, name=None):
        try:
            state = super().on_change_with_statement_state()
        except AttributeError:
            state = None
        return self.state or state

    @property
    @fields.depends('statement', '_parent_statement.journal')
    def similarity_threshold(self):
        return (self.statement.journal.similarity_threshold
            if self.statement and self.statement.journal else None)

    @property
    @fields.depends('statement', '_parent_statement.journal')
    def acceptable_similarity(self):
        return (self.statement.journal.acceptable_similarity
            if self.statement and self.statement.journal else None)

    def get_suggested_lines_tree(self, name):
        # return only parent lines in origin suggested lines
        # Not children.
        suggested_lines = []

        def _get_children(line):
            if line.parent is None:
                suggested_lines.append(line)

        for line in self.suggested_lines:
            _get_children(line)

        return [x.id for x in suggested_lines if x.state == 'proposed']

    def get_remittance_information(self, name):
        return (self.information.get('remittance_information', '')
            if self.information else '')

    @classmethod
    def search_remittance_information(cls, name, clause):
        pool = Pool()
        StatementOrigin = pool.get('account.statement.origin')

        origin_table = StatementOrigin.__table__()
        cursor = Transaction().connection.cursor()
        _, operator, value = clause
        operator = 'in' if value else 'not in'

        if backend.name == 'postgresql':
            remittance_information_column = JsonbExtractPathText(
                    origin_table.information, 'remittance_information')
        else:
            remittance_information_column = origin_table.information
        query = origin_table.select(origin_table.id,
            where=(remittance_information_column.ilike(value)))
        cursor.execute(*query)
        return [('id', operator, [x[0] for x in cursor.fetchall()])]

    def validate_amount(self):
        pool = Pool()
        Lang = pool.get('ir.lang')

        amount = sum(x.amount for x in self.lines)
        if amount != self.amount:
            lang = Lang.get()
            total_amount = lang.currency(
                self.amount, self.statement.journal.currency)
            amount = lang.currency(amount, self.statement.journal.currency)
            raise StatementValidateError(
                gettext('account_statement_enable_banking.'
                    'msg_origin_pending_amount',
                    origin_amount=total_amount,
                    line_amount=amount))

    @classmethod
    def validate_origin(cls, origins):
        '''Basically is a piece of copy & paste from account_statement
        validate_statement(), but adapted to work at origin level
        '''
        pool = Pool()
        StatementLine = pool.get('account.statement.line')
        Invoice = pool.get('account.invoice')
        InvoiceTax = pool.get('account.invoice.tax')
        Warning = pool.get('res.user.warning')

        paid_cancelled_invoice_lines = []
        for origin in origins:
            origin.validate_amount()

            for line in origin.lines:
                if line.related_to:
                    # Try to find if the related_to is used in another
                    # posted origin, may be from the account move or from the
                    # possible realted invoice. But with the tax exception.
                    repeated = StatementLine.search([
                            ('related_to', '=', line.related_to),
                            ('id', '!=', line.id),
                            ('origin.state', '=', 'posted'),
                            ('show_paid_invoices', '=', False),
                            ])
                    if not repeated and line.invoice:
                        repeated = StatementLine.search([
                                ('related_to', 'in',
                                    line.invoice.lines_to_pay),
                                ('origin.state', '=', 'posted'),
                                ])
                    if (not repeated and line.move_line
                            and line.move_line.move_origin
                            and isinstance(
                                line.move_line.move_origin, Invoice)
                            and (not line.move_line.origin
                                or not isinstance(
                                line.move_line.origin, InvoiceTax))):
                        repeated = StatementLine.search([
                                ('related_to', '=',
                                    line.move_line.move_origin),
                                ('origin.state', '=', 'posted'),
                                ])
                    if repeated:
                        invoice_amount_to_pay = line.invoice_amount_to_pay
                        if line.invoice and line.show_paid_invoices:
                            # returned recipt
                            # Unlink the account move from the account statement line
                            # to allow correctly attach to another statement line.
                            StatementLine.write(repeated, {
                                    'related_to': None,
                                    })
                            continue
                        elif invoice_amount_to_pay is not None:
                            # partial payment
                            line_sign = 1 if line.amount >= 0 else 0
                            invoice_sign = (1
                                if invoice_amount_to_pay >= 0 else 0)
                            if (line_sign == invoice_sign
                                    and abs(line.amount) <= abs(
                                        invoice_amount_to_pay)):
                                continue
                        raise AccessError(
                            gettext('account_statement_enable_banking.'
                                'msg_repeated_related_to_used',
                                related_to=str(line.related_to),
                                origin=(repeated[0].origin.rec_name
                                    if repeated[0].origin else '')))
            paid_cancelled_invoice_lines.extend(x for x in origin.lines
                if x.invoice and (x.invoice.state == 'cancelled'
                    or (x.invoice.state == 'paid'
                        and not x.show_paid_invoices)))

        if paid_cancelled_invoice_lines:
            warning_key = Warning.format(
                'statement_paid_cancelled_invoice_lines',
                paid_cancelled_invoice_lines)
            if Warning.check(warning_key):
                raise StatementValidateWarning(warning_key,
                    gettext('account_statement'
                        '.msg_statement_invoice_paid_cancelled'))
            StatementLine.write(paid_cancelled_invoice_lines, {
                    'related_to': None,
                    })

    @classmethod
    def create_moves(cls, origins):
        '''Basically is a copy & paste from account_statement create_move(),
        but adapted to work at origin level
        '''
        pool = Pool()
        StatementLine = pool.get('account.statement.line')
        StatementSuggest = pool.get('account.statement.origin.suggested.line')
        Move = pool.get('account.move')
        MoveLine = pool.get('account.move.line')

        moves = []
        lines_to_check = []
        for origin in origins:
            for key, lines in groupby(
                    origin.lines, key=origin.statement._group_key):
                lines = list(lines)
                lines_to_check.extend(lines)
                key = dict(key)
                move = origin.statement._get_move(key)
                move.origin = origin
                moves.append((move, lines))

        Move.save([m for m, _ in moves])

        to_write = []
        for move, lines in moves:
            to_write.extend((lines, {'move': move.id}))
        if to_write:
            StatementLine.write(*to_write)

        move_lines = []
        for move, lines in moves:
            amount = _ZERO
            amount_second_currency = _ZERO
            statement = lines[0].statement if lines else None
            for line in lines:
                move_line = line.get_move_line()
                if not move_line:
                    continue
                move_line.move = move
                amount += move_line.debit - move_line.credit
                if move_line.amount_second_currency:
                    amount_second_currency += move_line.amount_second_currency
                move_lines.append((move_line, line))

            if statement:
                move_line = statement._get_move_line(
                    amount, amount_second_currency, lines)
                move_line.move = move
                move_lines.append((move_line, None))

        if move_lines:
            MoveLine.save([x for x, _ in move_lines])

        # Ensure that any related_to posted lines are not in another registered
        # origin or suggested. Except for the paid invoice process or the
        #  partial payment invoices.
        if lines_to_check:
            related_tos = []
            line_ids = []
            suggested_ids = []
            for line in lines_to_check:
                # returned recipt
                if line.show_paid_invoices:
                    continue
                # partial payment. In this point the invoice is payed or
                # partial payed, so the invoice.amount_to_pay >= 0.
<<<<<<< HEAD
                if line.invoice and line.invoice.amount_to_pay >= 0:
=======
                if line.invoice and line.invoice_amount_to_pay != 0:
>>>>>>> db9abdc3
                    continue
                line_ids.append(line.id)
                if line.related_to:
                    related_tos.append(line.related_to)
                if line.suggested_line:
                    suggested_ids.append(line.suggested_line.id)
            lines = StatementLine.search([
                    ('related_to', 'in', related_tos),
                    ('id', 'not in', line_ids),
                    ('show_paid_invoices', '=', False),
                    ('origin', '!=', None),
                    ])
            lines_not_allowed = [l for l in lines if l.origin.state == 'posted']
            lines_to_remove = [l for l in lines if l.origin.state != 'posted']
            if lines_not_allowed:
                raise AccessError(
                    gettext('account_statement_enable_banking.'
                        'msg_repeated_related_to_used',
<<<<<<< HEAD
                        realted_to=lines_not_allowed[0].related_to,
=======
                        realted_to=str(lines_not_allowed[0].related_to),
>>>>>>> db9abdc3
                        origin=(lines_not_allowed[0].origin.rec_name
                            if lines_not_allowed[0].origin else '')))
            if lines_to_remove:
                StatementLine.delete(lines_to_remove)

            suggest_to_remove = StatementSuggest.search([
                    ('related_to', 'in', related_tos),
                    ('id', 'not in', suggested_ids),
                    ])
            if suggest_to_remove:
                StatementSuggest.delete(suggest_to_remove)
<<<<<<< HEAD
=======
        # Before reconcile ensure the moves are posted to avoid that some
        # possible estra moves, like writeoff, exchange, won't be posted.
        Move.post([m for m, _ in moves])
>>>>>>> db9abdc3
        # Reconcile at the end to avoid problems with the related_to lines
        if move_lines:
            StatementLine.reconcile(move_lines)
        return moves

    def similarity_parties(self, compare, threshold=0.13):
        """
<<<<<<< HEAD
        This function returns a dictionary with the possible parties ID on
        'key' and the similairty on 'value'.
        It compares the 'compare' value with the parties name, based on the
        similarities journal deffined values.
        Set the similarity threshold to 0.13 as is the minimum value detected
        that returns a correct match with multiple words in compare field.
        """
        pool = Pool()
        Party = pool.get('party.party')
        party_table = Party.__table__()
        cursor = Transaction().connection.cursor()

        if not compare:
            return

        similarity = Similarity(party_table.name, compare)
        if hasattr(Party, 'trade_name'):
            similarity = Greatest(similarity, Similarity(party_table.trade_name,
                compare))
        query = party_table.select(party_table.id, similarity,
            where=(similarity >= threshold))
        cursor.execute(*query)

        parties = {}
        for party, similarity in cursor.fetchall():
            parties[party] = round(similarity * 10)
        return parties

    def increase_similarity_by_interval_date(self, date, interval_date=None,
            similarity=0):
        """
        This funtion increases the similarity if the dates are equal or in the
        interval.
        """
        if date:
            control_dates = [self.date]
            if self.information and self.information.get('value_date'):
                control_dates.append(datetime.strptime(
                        self.information['value_date'], '%Y-%m-%d').date())
            if not interval_date:
                interval_date = timedelta(days=3)
            if date in control_dates:
                similarity += 3
            else:
                for control_date in control_dates:
                    start_date = control_date - interval_date
                    end_date = control_date + interval_date
                    if start_date <= date <= end_date:
                        similarity += 2
                        break
        return similarity

    def increase_similarity_by_party(self, party, similarity_parties,
            similarity=0):
        """
        This funtion increases the similarity if the party are similar.
        """
        if party:
            party_id = party.id
            if party_id in similarity_parties:
                if similarity_parties[party_id] >= self.acceptable_similarity:
                    similarity += 3
                else:
                    similarity += 2
        return similarity

    def _get_suggested_values(self, parent, name, line, amount, related_to,
            similarity):
        second_currency = self.second_currency
        amount_second_currency = self.amount_second_currency
        if (hasattr(line, 'payments') and not line.payments
                and line.second_currency != self.currency):
            second_currency = line.second_currency
            amount_second_currency = line.amount_second_currency
        if hasattr(line, 'maturity_date'):
            date = line.maturity_date or line.date
        else:
            date = self.date
        values = {
            'name': '' if parent else name,
            'parent': parent,
            'origin': self,
            'party': line.party,
            'date': date,
            'related_to': related_to,
            'account': line.account,
            'amount': amount,
            'second_currency': second_currency,
            'amount_second_currency': amount_second_currency,
            'similarity': similarity,
            'state': 'proposed',
            }
        return values

    def create_payment_suggested_line(self, move_lines, amount, name,
            payment=False, similarity=0):
        """
        Create one or more suggested registers based on the move_lines.
        If there are more than one move_line, it will be grouped under
        a parent.
        """
        pool = Pool()
=======
        This function return a dictionary with the possible parties ID on
        'key' and the similairty on 'value'.
        It compare the 'compare' value with the parties name, based on the
        similarities journal deffined values.
        Set the similarity threshold to 0.13 as is the minimum value detecte
        that return a correct match with multiple words in compare field.
        """
        pool = Pool()
        Party = pool.get('party.party')
        party_table = Party.__table__()
        cursor = Transaction().connection.cursor()

        if not compare:
            return

        similarity = Similarity(party_table.name, compare)
        if hasattr(Party, 'trade_name'):
            similarity = Greatest(similarity, Similarity(party_table.trade_name,
                compare))
        query = party_table.select(party_table.id, similarity,
            where=(similarity >= threshold))
        cursor.execute(*query)

        parties = {}
        for party, similarity in cursor.fetchall():
            parties[party] = round(similarity * 10)
        return parties

    def increase_similarity_by_interval_date(self, date, interval_date=None,
            similarity=0):
        """
        This funtion increase the similarity if the dates are equal or in the
        interval.
        """
        if date:
            control_dates = [self.date]
            if self.information and self.information.get('value_date'):
                control_dates.append(datetime.strptime(
                        self.information['value_date'], '%Y-%m-%d').date())
            if not interval_date:
                interval_date = timedelta(days=3)
            if date in control_dates:
                similarity += 3
            else:
                for control_date in control_dates:
                    start_date = control_date - interval_date
                    end_date = control_date + interval_date
                    if start_date <= date <= end_date:
                        similarity += 2
                        break
        return similarity

    def increase_similarity_by_party(self, party, similarity_parties,
            similarity=0):
        """
        This funtion increase the similarity if the party are similar.
        """
        if party:
            party_id = party.id
            if party_id in similarity_parties:
                if similarity_parties[party_id] >= self.acceptable_similarity:
                    similarity += 3
                else:
                    similarity += 2
        return similarity

    def _get_suggested_values(self, parent, name, line, amount, related_to,
            similarity):
        second_currency = self.second_currency
        amount_second_currency = self.amount_second_currency
        if (hasattr(line, 'payments') and not line.payments
                and line.second_currency != self.currency):
            second_currency = line.second_currency
            amount_second_currency = line.amount_second_currency
        if hasattr(line, 'maturity_date'):
            date = line.maturity_date or line.date
        else:
            date = self.date
        values = {
            'name': '' if parent else name,
            'parent': parent,
            'origin': self,
            'party': line.party,
            'date': date,
            'related_to': related_to,
            'account': line.account,
            'amount': amount,
            'second_currency': second_currency,
            'amount_second_currency': amount_second_currency,
            'similarity': similarity,
            'state': 'proposed',
            }
        return values

    def create_payment_suggested_line(self, move_lines, amount, name,
            payment=False, similarity=0):
        """
        Create one or more suggested registers based on the move_lines.
        If there are more than one move_line, it will be grouped under
        a parent.
        """
        pool = Pool()
>>>>>>> db9abdc3
        SuggestedLine = pool.get('account.statement.origin.suggested.line')

        parent = None
        to_create = []
        if not move_lines:
            return parent, to_create
        elif len(move_lines) > 1:
            parent = SuggestedLine()
            parent.origin = self
            parent.name = name
            parent.amount = amount
            parent.state = 'proposed'
            parent.similarity = similarity
            parent.save()

        for line in move_lines:
            if payment and line.payments:
                if not parent and not name:
                    name = line.payments[0].rec_name
                related_to = line.payments[0]
            else:
                accepted_origins = SuggestedLine.related_to.domain.keys()
                related_to = (line.move_origin if line.move_origin
                    and line.move_origin.__name__ in accepted_origins
                    else line)
                if not parent and not name:
                    name = line.rec_name
            amount = line.debit - line.credit
            values = self._get_suggested_values(parent, name, line, amount,
                related_to, similarity)
            to_create.append(values)
        return parent, to_create

    def create_move_suggested_line(self, move_lines, amount, name,
            similarity=0):
        """
        Create one or more suggested registers based on the move_lines.
        If there are more than one move_line, it will be grouped under
        parent.
        """
        pool = Pool()
        SuggestedLine = pool.get('account.statement.origin.suggested.line')
        Invoice = pool.get('account.invoice')

        parent = None
        to_create = []
        if not move_lines:
            return parent, to_create
        elif len(move_lines) > 1:
            parent = SuggestedLine()
            parent.origin = self
            parent.name = name
            parent.amount = amount
            parent.state = 'proposed'
            parent.similarity = similarity
            parent.save()
        for line in move_lines:
            related_to = (line.move_origin if line.move_origin
                and isinstance(line.move_origin, Invoice)
                and line.move_origin.state != 'paid' else line)
            amount = line.debit - line.credit
            values = self._get_suggested_values(parent, name, line, amount,
                related_to, similarity)
            to_create.append(values)
        return parent, to_create

    def _search_clearing_payment_group_reconciliation_domain(self, amount=None,
            kind=None):
        domain = [
            ('journal.currency', '=', self.currency),
            ('journal.clearing_account', '!=', None),
            ('company', '=', self.company.id),
            ]
        if amount:
            domain.append(('total_amount', '=', amount))
        if kind is not None:
            domain.append(('kind', '=', kind))

        return domain

    def _search_suggested_reconciliation_clearing_payment_group(self, amount,
            acceptable=0):
        pool = Pool()
        Group = pool.get('account.payment.group')

<<<<<<< HEAD
        suggested_lines = []
        groups = []

        if not amount:
            return suggested_lines, groups
=======
        suggesteds = []
        groups = []

        if not amount:
            return suggesteds, groups
>>>>>>> db9abdc3

        kind = 'receivable' if amount > _ZERO else 'payable'
        domain = self._search_clearing_payment_group_reconciliation_domain(
            abs(amount), kind)

        for group in Group.search(domain):
            found = True
            for payment in group.payments:
                if (payment.state == 'failed' or (payment.state != 'failed'
                            and payment.line and payment.line.reconciliation)):
                    found = False
                    break
            if found:
                groups.append(group)

        for group in groups:
            similarity = self.increase_similarity_by_interval_date(
                group.planned_date, similarity=acceptable)
            values = {
                'name': group.rec_name,
                'origin': self,
                'date': group.planned_date,
                'related_to': group,
                'amount': amount,
                'account': group.journal.clearing_account,
                'second_currency': self.second_currency,
                'similarity': similarity,
                'state': 'proposed',
                }
<<<<<<< HEAD
            suggested_lines.append(values)
        return suggested_lines, groups
=======
            suggesteds.append(values)
        return suggesteds, groups
>>>>>>> db9abdc3

    def _search_clearing_payment_reconciliation_domain(self, amount=None,
            exclude=None):
        domain = [
            ('currency', '=', self.currency),
            ('company', '=', self.company.id),
            ('state', '!=', 'failed'),
            ('journal.clearing_account', '!=', None),
            ('clearing_move', '!=', None),
            ]
        if amount:
            domain.append(('total_amount', '=', amount))
        if exclude:
            domain.append(('group', 'not in', exclude))
        return domain

    def _search_suggested_reconciliation_clearing_payment(self, amount,
            acceptable=0, parties=None, exclude=None):
        pool = Pool()
        Payment = pool.get('account.payment')

<<<<<<< HEAD
        suggested_lines = []
        move_lines = []

        if not amount:
            return suggested_lines, move_lines
=======
        suggesteds = []
        move_lines = []

        if not amount:
            return suggesteds, move_lines
>>>>>>> db9abdc3

        domain = self._search_clearing_payment_reconciliation_domain(amount,
            exclude)
        for payment in Payment.search(domain):
            name = (payment.group.rec_name
                if payment.group
                else gettext('account_statement_enable_banking.msg_payments'))
            move_lines.append(payment.line)
            similarity = self.increase_similarity_by_interval_date(
                payment.date, similarity=acceptable)
            party = payment.party
            if party:
                similarity = self.increase_similarity_by_party(
                    party, parties, similarity=similarity)
            parent, to_create = self.create_payment_suggested_line(
                move_lines, amount, name=name, payment=True,
                similarity=similarity)
<<<<<<< HEAD
            suggested_lines.extend(to_create)
        return suggested_lines, move_lines
=======
            suggesteds.extend(to_create)
        return suggesteds, move_lines
>>>>>>> db9abdc3

    def _search_payment_reconciliation_domain(self, exclude_groups=None,
            exclude_lines=None):
        domain = [
            ('currency', '=', self.currency),
            ('company', '=', self.company.id),
            ('state', '!=', 'failed'),
            ('line', '!=', None),
            ('line.reconciliation', '=', None),
            ('line.account.reconcile', '=', True),
            ]
        if exclude_groups:
            domain.append(('group', 'not in', exclude_groups))
        if exclude_lines:
            domain.append(('line', 'not in', exclude_lines))
        return domain

    def _search_suggested_reconciliation_payment(self, amount, acceptable=0,
            parties=None, exclude_groups=None, exclude_lines=None):
        pool = Pool()
        Payment = pool.get('account.payment')

<<<<<<< HEAD
        suggested_lines = []
        move_lines = []

        if not amount:
            return suggested_lines, move_lines
=======
        suggesteds = []
        move_lines = []

        if not amount:
            return suggesteds, move_lines
>>>>>>> db9abdc3

        domain = self._search_payment_reconciliation_domain(exclude_groups,
            exclude_lines)

        groups = {
            'amount': _ZERO,
            'groups': {}
            }
        for payment in Payment.search(domain):
            payment_amount = payment.amount
            payment_date = payment.date
            group = payment.group if payment.group else payment
            groups['amount'] += payment_amount

            # Group by group and date
            key = (group, payment_date)
            if (key in groups['groups']
                    and groups['groups'][key]['amount'] < abs(amount)):
                groups['groups'][key]['amount'] += payment_amount
                groups['groups'][key]['payments'].append(payment)
            else:
                groups['groups'][key] = {
                    'amount': payment_amount,
                    'payments': [payment],
                    }

            if payment_amount == abs(amount):
                continue

            # Group by date
            key = (None, payment_date)
            if (key in groups['groups']
                    and groups['groups'][key]['amount'] < abs(amount)):
                groups['groups'][key]['amount'] += payment_amount
                groups['groups'][key]['payments'].append(payment)
            else:
                groups['groups'][key] = {
                    'amount': payment_amount,
                    'payments': [payment],
                    }

            # Some Bancs group payments from different, but consecutive dates.
            # Normally the day before the payment value date + the date.
            delta = timedelta(days=1)
            origin_date = self.date
            if (payment_date == origin_date
                    or payment_date + delta == origin_date):
                key = (None, origin_date, delta)
                if (key in groups['groups']
                        and groups['groups'][key]['amount'] < abs(amount)):
                    groups['groups'][key]['amount'] += payment_amount
                    groups['groups'][key]['payments'].append(payment)
                else:
                    groups['groups'][key] = {
                        'amount': payment_amount,
                        'payments': [payment],
                        }

        name = gettext('account_statement_enable_banking.msg_payments')
        used_payments = []
        if groups['amount'] == abs(amount) and len(groups['groups']) > 1:
            move_lines.extend([p.line for v in groups['groups'].values()
                for p in v['payments']])
            parent, to_create = self.create_payment_suggested_line(move_lines,
                amount, name=name, similarity=acceptable)
<<<<<<< HEAD
            suggested_lines.extend(to_create)
=======
            suggesteds.extend(to_create)
>>>>>>> db9abdc3
        elif groups['amount'] != _ZERO:
            lines = []
            for key, vals in groups['groups'].items():
                group = key[0]
                date = key[1]
                if vals['payments'] in used_payments:
                    continue
                if vals['amount'] == abs(amount):
                    similarity = self.increase_similarity_by_interval_date(
                        date, similarity=acceptable)
                    payment_lines = [x.line for x in vals['payments']]
                    lines.extend(payment_lines)
                    # Only check the party similarity if have one payment
                    if len(groups['groups']) == 1 and len(payment_lines) == 1:
                        party = vals['payments'][0].party
                        if party and parties:
                            similarity = self.increase_similarity_by_party(
                                party, parties, similarity=similarity)
                    name = group.rec_name if group else name
                    parent, to_create = self.create_payment_suggested_line(
                        payment_lines, amount, name=name,
                        similarity=similarity)
<<<<<<< HEAD
                    suggested_lines.extend(to_create)
                    used_payments.append(vals['payments'])
            move_lines.extend(lines)
        return suggested_lines, move_lines
=======
                    suggesteds.extend(to_create)
                    used_payments.append(vals['payments'])
            move_lines.extend(lines)
        return suggesteds, move_lines
>>>>>>> db9abdc3

    def _search_move_line_reconciliation_domain(self, exclude_ids=None,
            second_currency=None):
        domain = [
            ('move.company', '=', self.company.id),
            ('currency', '=', self.currency),
            ('move_state', '=', 'posted'),
            ('reconciliation', '=', None),
            ('account.reconcile', '=', True),
            ('invoice_payment', '=', None),
            ]
        if second_currency:
            domain.append(('second_currency', '=', second_currency))
        if exclude_ids:
            domain.append(('id', 'not in', exclude_ids))
        return domain

    def _search_suggested_reconciliation_move_line(self, amount, acceptable=0,
            parties=None, exclude=None, second_currency=None):
        """
        Search for any move line, not related to invoice or payments that the
<<<<<<< HEAD
        accumulated sum of amounts matches the origin pending_amount
=======
        amount it the origin pending_amount
>>>>>>> db9abdc3
        """
        pool = Pool()
        MoveLine = pool.get('account.move.line')

<<<<<<< HEAD
        suggested_lines = []

        # search only for the same ammount and possible party
        if not amount:
            return suggested_lines
=======
        suggesteds = []

        # search only for the same ammount and possible party
        if not amount:
            return suggesteds
>>>>>>> db9abdc3

        # Prepapre the base domain
        line_ids = [x.id for x in exclude] if exclude else None
        domain = self._search_move_line_reconciliation_domain(
            exclude_ids=line_ids, second_currency=second_currency)

        min_amount_tolerance = self.statement.journal.min_amount_tolerance
        max_amount_tolerance = self.statement.journal.max_amount_tolerance

        lines_by_origin = {}
        lines_by_party = {}
        for line in MoveLine.search(domain, order=[('maturity_date', 'ASC')]):
            if second_currency and second_currency != self.currency:
                move_amount = line.amount_second_currency
            else:
                move_amount = line.debit - line.credit
            if (move_amount == amount
                    or (move_amount <= amount + max_amount_tolerance
                        and move_amount >= amount - min_amount_tolerance)):
                similarity = self.increase_similarity_by_interval_date(
                    line.maturity_date, similarity=acceptable)
                party = line.party
                if party and parties:
                    similarity = self.increase_similarity_by_party(party,
                        parties, similarity=similarity)
                name = None
                if line.origin:
                    name = line.origin.rec_name
                elif line.move_origin:
                    name = line.move_origin.rec_name
                elif party:
                    name = line.party.rec_name
                parent, to_create = self.create_move_suggested_line([line],
                    amount, name=name, similarity=similarity)
<<<<<<< HEAD
                suggested_lines.extend(to_create)
=======
                suggesteds.extend(to_create)
>>>>>>> db9abdc3
            else:
                party = line.party
                origin = line.move_origin
                if origin:
                    if origin in lines_by_origin:
                        lines_by_origin[origin]['amount'] += move_amount
                        lines_by_origin[origin]['lines'].append(line)
                    else:
                        lines_by_origin[origin] = {
                            'amount': move_amount,
                            'lines': [line]
                                }
                elif party:
                    if party in lines_by_party:
                        lines_by_party[party]['amount'] += move_amount
                        lines_by_party[party]['lines'].append(line)
                    else:
                        lines_by_party[party] = {
                            'amount': move_amount,
                            'lines': [line]
                                }
        # Check if there are more than one move from the same origin
        # that sum the pending_amount
        for origin, values in lines_by_origin.items():
            if values['amount'] == amount:
                similarity = acceptable
                line_parties = [x.party for x in values['lines']]
                party = (line_parties[0]
                    if line_parties.count(line_parties[0]) == len(line_parties)
                    else None)
                dates = [x.maturity_date for x in values['lines']]
                date = (dates[0] if dates.count(dates[0]) == len(dates)
                    else None)
                if date:
                    similarity = self.increase_similarity_by_interval_date(
                        date, similarity=similarity)
                if party and parties:
                    similarity = self.increase_similarity_by_party(party,
                        parties, similarity=similarity)
                _, to_create = self.create_move_suggested_line(
                    values['lines'], amount, name=origin.rec_name,
                    similarity=similarity)
<<<<<<< HEAD
                suggested_lines.extend(to_create)
=======
                suggesteds.extend(to_create)
>>>>>>> db9abdc3

        # Check if there are more than one move from the same party
        # that sum the pending_amount
        for party, values in lines_by_party.items():
            if values['amount'] == amount:
                similarity = acceptable
                dates = [x.maturity_date for x in values['lines']]
                date = (dates[0] if dates.count(dates[0]) == len(dates)
                    else None)
                if date:
                    similarity = self.increase_similarity_by_interval_date(
                        date, similarity=similarity)
                if parties:
                    similarity = self.increase_similarity_by_party(party,
                        parties, similarity=similarity)
                name = party.rec_name
                _, to_create = self.create_move_suggested_line(
                    values['lines'], amount, name=name, similarity=similarity)
<<<<<<< HEAD
                suggested_lines.extend(to_create)
        return suggested_lines
=======
                suggesteds.extend(to_create)
        return suggesteds
>>>>>>> db9abdc3

    def _search_suggested_reconciliation_simlarity(self, amount, company=None,
            information=None, threshold=0):
        """
<<<<<<< HEAD
        Search for old origin lines. Reproducing the same line/s created.
=======
        Search for old origins lines. Reproducing the same line/s created.
>>>>>>> db9abdc3
        """
        pool = Pool()
        Statement = pool.get('account.statement')
        Origin = pool.get('account.statement.origin')
        Line = pool.get('account.statement.line')
        SuggestedLine = pool.get('account.statement.origin.suggested.line')

        statement_table = Statement.__table__()
        origin_table = Origin.__table__()
        line_table = Line.__table__()
        cursor = Transaction().connection.cursor()

        if not company:
            company = Transaction().context.get('company')

<<<<<<< HEAD
        suggested_lines = []

        if not amount or not information or not company:
            return suggested_lines
=======
        suggesteds = []

        if not amount or not information or not company:
            return suggesteds
>>>>>>> db9abdc3

        similarity_column = Similarity(JsonbExtractPathText(
                origin_table.information, 'remittance_information'),
            information)
        query = origin_table.join(line_table,
            condition=origin_table.id == line_table.origin).join(
                statement_table,
                condition=origin_table.statement == statement_table.id).select(
            origin_table.id, similarity_column,
            where=((similarity_column >= threshold/10)
                & (statement_table.company == company.id)
                & (origin_table.state == 'posted')
                & (line_table.related_to == None))
                )
        cursor.execute(*query)
        name = gettext('account_statement_enable_banking.msg_similarity')
        last_similarity = 0
        for origins in cursor.fetchall():
            origin, = Origin.browse([origins[0]])
            acceptable = int(origins[1] * 10)
            if acceptable == last_similarity:
                continue
<<<<<<< HEAD
            suggestions = []
            for line in origin.lines:
                values = self._get_suggested_values(None, name, line,
                    line.amount, None, acceptable)
                suggestions.append(values)
            if len(suggestions) == 1:
                suggestions[0]['amount'] = amount
            elif len(suggestions) > 1:
=======
            suggests = []
            for line in origin.lines:
                values = self._get_suggested_values(None, name, line,
                    line.amount, None, acceptable)
                suggests.append(values)
            if len(suggests) == 1:
                suggests[0]['amount'] = amount
            elif len(suggests) > 1:
>>>>>>> db9abdc3
                parent = SuggestedLine()
                parent.origin = self
                parent.name = name
                parent.amount = amount
                parent.state = 'proposed'
                parent.similarity = acceptable
                parent.save()
<<<<<<< HEAD
                for suggestion in suggestions:
                    suggestion['parent'] = parent
                    suggestion['name'] = ''
            suggested_lines.extend(suggestions)
            last_similarity = acceptable
        return suggested_lines
=======
                for suggest in suggests:
                    suggest['parent'] = parent
                    suggest['name'] = ''
            suggesteds.extend(suggests)
            last_similarity = acceptable
        return suggesteds
>>>>>>> db9abdc3

    @classmethod
    def _search_reconciliation(cls, origins):
        pool = Pool()
        SuggestedLine = pool.get('account.statement.origin.suggested.line')
        StatementLine = pool.get('account.statement.line')
        try:
            Clearing = pool.get('account.payment.clearing')
        except:
            Clearing = None

        if not origins:
            return

        # Before a new search remove all suggested lines, but control if any
        # of them are related to a statement line.
<<<<<<< HEAD
        suggestions = SuggestedLine.search([
                ('origin', 'in', origins),
                ])
        if suggestions:
            lines = StatementLine.search([
                    ('suggested_line', 'in', [x.id for x in suggestions])
=======
        suggests = SuggestedLine.search([
                ('origin', 'in', origins),
                ])
        if suggests:
            lines = StatementLine.search([
                    ('suggested_line', 'in', [x.id for x in suggests])
>>>>>>> db9abdc3
                ])
            if lines:
                origins_name = ", ".join([x.origin.rec_name
                        for x in lines if x.origin])
                raise AccessError(
                    gettext('account_statement_enable_banking.'
                        'msg_suggested_line_related_to_statement_line',
                        origins_name=origins_name))
<<<<<<< HEAD
            SuggestedLine.delete(suggestions)

        suggested_lines_to_create = []
=======
            SuggestedLine.delete(suggests)

        suggesteds_to_create = []
>>>>>>> db9abdc3
        for origin in origins:
            pending_amount = origin.pending_amount
            if pending_amount == _ZERO:
                return

            information = origin.remittance_information
            similarity_parties = origin.similarity_parties(information)
            threshold = origin.similarity_threshold
            acceptable = origin.acceptable_similarity
            groups = []
            move_lines = []

            # If account_pauyment_clearing modules is isntalled search first
            # for the groups or payments
            if Clearing:
                # Search by possible payment groups with clearing journal
                # deffined
                suggest_lines, used_groups = (
                    origin.
                    _search_suggested_reconciliation_clearing_payment_group(
                        pending_amount, acceptable=acceptable))
<<<<<<< HEAD
                suggested_lines_to_create.extend(suggest_lines)
                groups.extend(used_groups)

                # Search by possible payments with clearing journal deffined
                suggest_lines, used_move_lines = (
                    origin._search_suggested_reconciliation_clearing_payment(
                        pending_amount, acceptable=acceptable,
                        parties=similarity_parties, exclude=groups))
                suggested_lines_to_create.extend(suggest_lines)
                move_lines.extend(used_move_lines)

            # Search by possible part or all of payment groups
            suggest_lines, used_move_lines = (
                origin._search_suggested_reconciliation_payment(pending_amount,
                    acceptable=acceptable, parties=similarity_parties,
                    exclude_groups=groups, exclude_lines=move_lines))
            suggested_lines_to_create.extend(suggest_lines)
            move_lines.extend(used_move_lines)

            # Search by move_line, with or without origin and party
            suggest_lines = (
                origin._search_suggested_reconciliation_move_line(
                    pending_amount, acceptable=acceptable,
                    parties=similarity_parties, exclude=move_lines))
            suggested_lines_to_create.extend(suggest_lines)

            # Search by second currency
            if origin.second_currency and origin.amount_second_currency != 0:
                suggest_lines = (
                    origin._search_suggested_reconciliation_move_line(
                        origin.amount_second_currency, acceptable=acceptable,
                        parties=similarity_parties,
                        second_currency=origin.second_currency))
                suggested_lines_to_create.extend(suggest_lines)

            # Search by simlarity, using the PostreSQL Trigram
            suggested_lines_to_create.extend(
                origin._search_suggested_reconciliation_simlarity(
                        pending_amount, company=origin.company,
                        information=information, threshold=threshold))

        def remove_duplicate_suggestions(suggested_lines):
            seen = set()
            result = []
            keys = ['parent', 'origin', 'party', 'account', 'amount',
                'second_currency', 'amount_second_currency']
            for suggest in suggested_lines:
                # Create an identifier based in the main keys.
                identifier = tuple(suggest[key] for key in keys if key in suggest)
                if identifier not in seen:
                    result.append(suggest)
                    seen.add(identifier)
            return result

        suggestions_to_use = []
        if suggested_lines_to_create:
            suggested_lines_to_create = remove_duplicate_suggestions(
                suggested_lines_to_create)
            suggested_lines_to_create = sorted(suggested_lines_to_create,
                                          key=lambda d: d['similarity'],
                                          reverse=True)[:10]
            SuggestedLine.create(suggested_lines_to_create)
            for origin in origins:
                suggestion_to_use = None
                before_similarity = 0.0
                for suggestion in SuggestedLine.search([
                        ('origin', '=', origin),
                        ('parent', '=', None),
                        ('similarity', '>=', origin.acceptable_similarity)
                        ]):
                    if suggestion.similarity == before_similarity:
                        suggestion_to_use = None
                        break
                    elif suggestion.similarity < before_similarity:
                        break
                    suggestion_to_use = suggestion
                    before_similarity = suggestion.similarity
                if suggestion_to_use:
                    suggestions_to_use.append(suggestion_to_use)
        if suggestions_to_use:
            SuggestedLine.use(suggestions_to_use)

    @classmethod
    def _get_statement_line(cls, origin, related):
        pool = Pool()
        StatementLine = pool.get('account.statement.line')
        Invoice = pool.get('account.invoice')
        Date = pool.get('ir.date')
        Currency = pool.get('currency.currency')

        if isinstance(related, Invoice):
            with Transaction().set_context(with_payment=False):
                invoice, = Invoice.browse([related])
            sign = -1 if invoice.type == 'in' else 1
            amount = sign * invoice.amount_to_pay
            second_currency = invoice.currency
            if origin.second_currency:
                second_currency_date = invoice.currency_date or Date.today()
                with Transaction().set_context(date=second_currency_date):
                    amount_to_pay = Currency.compute(second_currency,
                        invoice.amount_to_pay, origin.company.currency,
                        round=True)
                amount_second_currency = sign * amount_to_pay
            else:
                amount_second_currency = sign * invoice.amount_to_pay
        else:
            amount=related.amount
            second_currency = related.second_currency
            amount_second_currency = related.amount_second_currency

        line = StatementLine()
        line.origin = origin
        line.statement = origin.statement
        line.suggested_line = None
        line.related_to = related
        line.party = related.party
        line.account = related.account
        line.amount = amount
        if origin.second_currency:
            line.second_currency = second_currency
            line.amount_second_currency = amount_second_currency
        line.date = origin.date
        line.maturity_date = None
        line.description = origin.remittance_information
        return line

    @classmethod
    @ModelView.button
    def search_suggestions(cls, origins):
        cls._search_reconciliation(origins)

=======
                suggesteds_to_create.extend(suggest_lines)
                groups.extend(used_groups)

                # Search by possible payments with clearing journal deffined
                suggest_lines, used_move_lines = (
                    origin._search_suggested_reconciliation_clearing_payment(
                        pending_amount, acceptable=acceptable,
                        parties=similarity_parties, exclude=groups))
                suggesteds_to_create.extend(suggest_lines)
                move_lines.extend(used_move_lines)

            # Search by possible part or all of payment groups
            suggest_lines, used_move_lines = (
                origin._search_suggested_reconciliation_payment(pending_amount,
                    acceptable=acceptable, parties=similarity_parties,
                    exclude_groups=groups, exclude_lines=move_lines))
            suggesteds_to_create.extend(suggest_lines)
            move_lines.extend(used_move_lines)

            # Search by move_line, with or without origin and party
            suggest_lines = (
                origin._search_suggested_reconciliation_move_line(
                    pending_amount, acceptable=acceptable,
                    parties=similarity_parties, exclude=move_lines))
            suggesteds_to_create.extend(suggest_lines)

            # Search by second currency
            if origin.second_currency and origin.amount_second_currency != 0:
                suggest_lines = (
                    origin._search_suggested_reconciliation_move_line(
                        origin.amount_second_currency, acceptable=acceptable,
                        parties=similarity_parties,
                        second_currency=origin.second_currency))
                suggesteds_to_create.extend(suggest_lines)

            # Search by simlarity, using the PostreSQL Trigram
            suggesteds_to_create.extend(
                origin._search_suggested_reconciliation_simlarity(
                        pending_amount, company=origin.company,
                        information=information, threshold=threshold))

        def remove_duplicate_suggestions(suggesteds):
            seen = set()
            result = []
            keys = ['name', 'parent', 'origin', 'party', 'date', 'related_to',
                'account', 'amount', 'second_currency', 'similarity',
                'amount_second_currency', 'state']
            for suggest in suggesteds:
                # Create an identifier based in the main keys.
                identifier = tuple(suggest[key] for key in keys if key in suggest)
                if identifier not in seen:
                    result.append(suggest)
                    seen.add(identifier)
            return result

        suggesteds_use = []
        if suggesteds_to_create:
            suggesteds_to_create = remove_duplicate_suggestions(
                suggesteds_to_create)
            SuggestedLine.create(suggesteds_to_create)
            for origin in origins:
                suggested_use = None
                before_similarity = 0.0
                for suggest in SuggestedLine.search([
                        ('origin', '=', origin),
                        ('parent', '=', None),
                        ('similarity', '>=', origin.acceptable_similarity)
                        ]):
                    if suggest.similarity == before_similarity:
                        suggested_use = None
                        break
                    elif suggest.similarity < before_similarity:
                        break
                    suggested_use = suggest
                    before_similarity = suggest.similarity
                if suggested_use:
                    suggesteds_use.append(suggested_use)
        if suggesteds_use:
            SuggestedLine.use(suggesteds_use)

    @classmethod
    def _get_statement_line(cls, origin, related):
        pool = Pool()
        StatementLine = pool.get('account.statement.line')
        Invoice = pool.get('account.invoice')
        Date = pool.get('ir.date')
        Currency = pool.get('currency.currency')

        if isinstance(related, Invoice):
            with Transaction().set_context(with_payment=False):
                invoice, = Invoice.browse([related])
            sign = -1 if invoice.type == 'in' else 1
            amount = sign * invoice.amount_to_pay
            second_currency = invoice.currency
            if origin.second_currency:
                second_currency_date = invoice.currency_date or Date.today()
                with Transaction().set_context(date=second_currency_date):
                    amount_to_pay = Currency.compute(second_currency,
                        invoice.amount_to_pay, origin.company.currency,
                        round=True)
                amount_second_currency = sign * amount_to_pay
            else:
                amount_second_currency = sign * invoice.amount_to_pay
            lines_to_pay = [l for l in related.lines_to_pay
                if l.maturity_date and l.reconciliation is None]
            oldest_line = (min(lines_to_pay,
                    key=lambda line: line.maturity_date)
                if lines_to_pay else None)
            if oldest_line:
                maturity_date = oldest_line.maturity_date
        else:
            amount=related.amount
            second_currency = related.second_currency
            amount_second_currency = related.amount_second_currency
            maturity_date = related.maturity_date

        line = StatementLine()
        line.origin = origin
        line.statement = origin.statement
        line.suggested_line = None
        line.related_to = related
        line.party = related.party
        line.account = related.account
        line.amount = amount
        if origin.second_currency:
            line.second_currency = second_currency
            line.amount_second_currency = amount_second_currency
        line.date = origin.date
        line.maturity_date = maturity_date
        line.description = origin.remittance_information
        return line

    @classmethod
    @ModelView.button
    def search_suggestions(cls, origins):
        cls._search_reconciliation(origins)

>>>>>>> db9abdc3
    @classmethod
    def delete(cls, origins):
        for origin in origins:
            if origin.state not in {'cancelled', 'registered'}:
                raise AccessError(
                    gettext(
                        'account_statement.'
                        'msg_statement_origin_delete_cancel_draft',
                        origin=origin.rec_name,
                        sale=origin.statement.rec_name))
        # Use __func__ to directly access ModelSQL's delete method and
        # pass it the right class
        ModelSQL.delete.__func__(cls, origins)

    @classmethod
    def copy(cls, origins, default=None):
        default = default.copy() if default is not None else {}
        default.setdefault('entry_reference', None)
        default.setdefault('suggested_lines', None)
        default.setdefault('balance', None)
        default.setdefault('state', 'registered')
        return super().copy(origins, default=default)

    @classmethod
    @ModelView.button_action(
            'account_statement_enable_banking.wizard_multiple_invoices')
    def multiple_invoices(cls, origins):
        pass
<<<<<<< HEAD

    @classmethod
    @ModelView.button_action(
            'account_statement_enable_banking.wizard_multiple_move_lines')
    def multiple_move_lines(cls, origins):
        pass

    @classmethod
    @ModelView.button
    @Workflow.transition('registered')
    def register(cls, origins):
        pool = Pool()
        Statement = pool.get('account.statement')

        # Control the statement state.
        # Statement is a required field in Origin class
        statements = [x.statement for x in origins
            if x.statement.state == 'posted']
        if statements:
            Statement.write(statements, {'state': 'draft'})

    @classmethod
    @ModelView.button
    @Workflow.transition('posted')
    def post(cls, origins):
        pool = Pool()
        Statement = pool.get('account.statement')
        StatementLine = pool.get('account.statement.line')

        cls.validate_origin(origins)
        cls.create_moves(origins)

        lines = [x for o in origins for x in o.lines]
        # It's an awful hack to set the state, but it's needed to ensure the
        # Error of statement state in Move.post is not applied when try to
        # concile and individual origin. For this, need the state == 'posted'.
        statements = [o.statement for o in origins]
        statement_state = []
        for origin in origins:
            statement_state.append([origin.statement])
            statement_state.append({
                    'state': origin.statement.state,
                    })
        if statements:
            Statement.write(statements, {'state': 'posted'})
        StatementLine.post_move(lines)
        if statement_state:
            Statement.write(*statement_state)
        # End awful hack

        # Check if the statement of the origin has all the origins posted, so
        # the statement could be posted too.
        statements_to_post = []
        for statement in statements:
            if all(x.state == 'posted'
                    for x in statement.origins if x not in origins):
                getattr(statement, 'validate_%s' % statement.validation)()
                statements_to_post.append(statement)
        if statements_to_post:
            Statement.write(statements_to_post, {'state': 'posted'})

    @classmethod
    @ModelView.button
    @Workflow.transition('cancelled')
    def cancel(cls, origins):
        pool = Pool()
        StatementLine = pool.get('account.statement.line')

        lines = [x for origin in origins for x in origin.lines]
        StatementLine.cancel_lines(lines)

    @classmethod
    @ModelView.button
    def settle_last_line(cls, origins):
        pool = Pool()
        StatementLine = pool.get('account.statement.line')

        lines_to_save = []
        for origin in origins:
            if not origin.lines:
                continue
            last_line = origin.lines[-1]
            last_line.amount += origin.pending_amount
            lines_to_save.append(last_line)
        StatementLine.save(lines_to_save)
=======

    @classmethod
    @ModelView.button_action(
            'account_statement_enable_banking.wizard_multiple_move_lines')
    def multiple_move_lines(cls, origins):
        pass

    @classmethod
    @ModelView.button
    @Workflow.transition('registered')
    def register(cls, origins):
        pool = Pool()
        Statement = pool.get('account.statement')

        # Control the statement state.
        # Statement is a required field in Origin class
        statements = [x.statement for x in origins
            if x.statement.state == 'posted']
        if statements:
            Statement.write(statements, {'state': 'draft'})

    @classmethod
    @ModelView.button
    @Workflow.transition('posted')
    def post(cls, origins):
        pool = Pool()
        Statement = pool.get('account.statement')
        StatementLine = pool.get('account.statement.line')

        cls.validate_origin(origins)
        cls.create_moves(origins)

        lines = [x for o in origins for x in o.lines]
        # It's an awful hack to set the state, but it's needed to ensure the
        # Error of statement state in Move.post is not applied when try to
        # concile and individual origin. For this, need the state == 'posted'.
        statements = [o.statement for o in origins]
        statement_state = []
        for origin in origins:
            statement_state.append([origin.statement])
            statement_state.append({
                    'state': origin.statement.state,
                    })
        if statements:
            Statement.write(statements, {'state': 'posted'})
        StatementLine.post_move(lines)
        if statement_state:
            Statement.write(*statement_state)
        # End awful hack

        # Check if the statement of the origin has all the origins posted, so
        # the statement could be posted too.
        statements_to_post = []
        for statement in statements:
            if all(x.state == 'posted'
                    for x in statement.origins if x not in origins):
                getattr(statement, 'validate_%s' % statement.validation)()
                statements_to_post.append(statement)
        if statements_to_post:
            Statement.write(statements_to_post, {'state': 'posted'})

    @classmethod
    @ModelView.button
    @Workflow.transition('cancelled')
    def cancel(cls, origins):
        pool = Pool()
        StatementLine = pool.get('account.statement.line')

        lines = [x for origin in origins for x in origin.lines]
        StatementLine.cancel_lines(lines)

>>>>>>> db9abdc3

class OriginSuggestedLine(Workflow, ModelSQL, ModelView, tree()):
    'Account Statement Origin Suggested Line'
    __name__ = 'account.statement.origin.suggested.line'

    name = fields.Char('Name')
    parent = fields.Many2One('account.statement.origin.suggested.line',
        "Parent")
    childs = fields.One2Many('account.statement.origin.suggested.line',
        'parent', 'Children')
    origin = fields.Many2One('account.statement.origin', 'Origin',
        required=True, ondelete='CASCADE')
    company = fields.Function(fields.Many2One('company.company', "Company"),
        'on_change_with_company', searcher='search_company')
    company_currency = fields.Function(
        fields.Many2One('currency.currency', "Company Currency"),
        'on_change_with_company_currency')
    party = fields.Many2One('party.party', "Party",
        context={
            'company': Eval('company', -1),
            },
        depends={'company'})
    date = fields.Date("Date")
    account = fields.Many2One('account.account', "Account",
        domain=[
            ('company', '=', Eval('company', 0)),
            ('type', '!=', None),
            ('closed', '!=', True),
            ])
    amount = Monetary("Amount", currency='currency', digits='currency',
        required=True)
    currency = fields.Function(fields.Many2One('currency.currency',
        "Currency"), 'on_change_with_currency')
    amount_second_currency = Monetary("Amount Second Currency",
        currency='second_currency', digits='second_currency',
        states={
            'required': Bool(Eval('second_currency')),
            })
    second_currency = fields.Many2One(
        'currency.currency', "Second Currency",
        domain=[
            ('id', '!=', Eval('currency', -1)),
            If(Eval('currency', -1) != Eval('company_currency', -1),
                ('id', '=', Eval('company_currency', -1)),
                ()),
            ])
    related_to = fields.Reference(
        "Related To", 'get_relations',
        domain={
            'account.invoice': [
                ('company', '=', Eval('company', -1)),
                If(Bool(Eval('second_currency')),
                    ('currency', '=', Eval('second_currency', -1)),
                    ('currency', '=', Eval('currency', -1))
                    ),
                If(Bool(Eval('party')),
                    ['OR',
                        ('party', '=', Eval('party', -1)),
                        ('alternative_payees', '=', Eval('party', -1)),
                        ],
                    []),
                If(Bool(Eval('account')),
                    ('account', '=', Eval('account')),
                    ()),
                ('state', '=', 'posted'),
                ],
            'account.payment': [
                ('company', '=', Eval('company', -1)),
                ('currency', '=', Eval('currency', -1)),
                ],
            'account.payment.group': [
                ('company', '=', Eval('company', -1)),
                If(Bool(Eval('second_currency')),
                    ('currency', '=', Eval('second_currency', -1)),
                    ('currency', '=', Eval('currency', -1))),
                ],
            'account.move.line': [
                ('company', '=', Eval('company', -1)),
                ('currency', '=', Eval('currency', -1)),
                If(Bool(Eval('party')),
                    ('party', '=', Eval('party')),
                    ()),
                If(Bool(Eval('account')),
                    ('account', '=', Eval('account')),
                    ()),
                ('account.reconcile', '=', True),
                ('state', '=', 'valid'),
                ('reconciliation', '=', None),
                ('invoice_payment', '=', None),
                ],
            })
    similarity = fields.Integer('Similarity',
        help=('The thershold used for similarity function in origin lines '
            'search'))
    state = fields.Selection([
            ('proposed', "Proposed"),
            ('used', "Used"),
            ], "State", readonly=True, sort=False)

    @classmethod
    def __setup__(cls):
        super().__setup__()
        cls._order.insert(0, ('similarity', 'DESC'))
        cls._transitions |= set((
                ('proposed', 'used'),
                ('used', 'proposed'),
                ))
        cls._buttons.update({
                'propose': {
                    'invisible': Eval('state') == 'proposed',
                    'depends': ['state'],
                    },
                'use': {
                    'invisible': Eval('state') == 'used',
                    'depends': ['state'],
                    },
                })

<<<<<<< HEAD
=======
    @staticmethod
    def default_state():
        return 'proposed'

>>>>>>> db9abdc3
    @fields.depends('origin', '_parent_origin.company')
    def on_change_with_company(self, name=None):
        return self.origin.company if self.origin else None

    @fields.depends('origin', '_parent_origin.company')
    def on_change_with_company_currency(self, name=None):
        return (self.origin.company.currency
            if self.origin and self.origin.company else None)
<<<<<<< HEAD

    @classmethod
    def search_company(cls, name, clause):
        return [('origin.' + clause[0],) + tuple(clause[1:])]

    @classmethod
    def _get_relations(cls):
        "Return a list of Model names for related_to Reference"
        return [
            'account.invoice',
            'account.payment',
            'account.payment.group',
            'account.move.line']

    @classmethod
    def get_relations(cls):
        Model = Pool().get('ir.model')
        get_name = Model.get_name
        models = cls._get_relations()
        return [(None, '')] + [(m, get_name(m)) for m in models]

    @fields.depends('origin', '_parent_origin.statement')
    def on_change_with_currency(self, name=None):
        if self.origin and self.origin.statement:
            return self.origin.statement.currency

    @classmethod
=======

    @classmethod
    def search_company(cls, name, clause):
        return [('origin.' + clause[0],) + tuple(clause[1:])]

    @classmethod
    def _get_relations(cls):
        "Return a list of Model names for related_to Reference"
        return [
            'account.invoice',
            'account.payment',
            'account.payment.group',
            'account.move.line']

    @classmethod
    def get_relations(cls):
        Model = Pool().get('ir.model')
        get_name = Model.get_name
        models = cls._get_relations()
        return [(None, '')] + [(m, get_name(m)) for m in models]

    @fields.depends('origin', '_parent_origin.statement')
    def on_change_with_currency(self, name=None):
        if self.origin and self.origin.statement:
            return self.origin.statement.currency

    @classmethod
>>>>>>> db9abdc3
    @ModelView.button
    @Workflow.transition('proposed')
    def propose(cls, recomended):
        pass

    @classmethod
    def get_suggested_values(cls, child, description=None):
        return {
            'origin': child.origin,
            'statement': child.origin.statement,
            'suggested_line': child,
            'related_to': child.related_to,
            'party': child.party,
            'account': child.account,
            'amount': child.amount,
            'second_currency': child.second_currency,
            'amount_second_currency': child.amount_second_currency,
            'date': child.origin.date,
            'description': description or '',
            }

    @classmethod
    @ModelView.button
    @Workflow.transition('used')
    def use(cls, recomended):
        pool = Pool()
        StatementLine = pool.get('account.statement.line')

        to_create = []
        for recomend in recomended:
            if recomend.origin.state == 'posted':
                continue
            childs = recomend.childs if recomend.childs else [recomend]
            for child in childs:
                if child.state == 'used':
                    continue
                description = child.origin.remittance_information
                values = cls.get_suggested_values(child, description)
                to_create.append(values)
            if len(childs) > 1:
                cls.write(list(childs), {'state': 'used'})
        StatementLine.create(to_create)


class AddMultipleInvoices(Wizard):
    'Add Multiple Invoices'
    __name__ = 'account.statement.origin.multiple.invoices'
    start = StateView('account.statement.origin.multiple.invoices.start',
        'account_statement_enable_banking.'
        'statement_multiple_invoices_start_view_form', [
            Button('Cancel', 'end', 'tryton-cancel'),
            Button('OK', 'create_lines', 'tryton-ok', True),
            ])
    create_lines = StateTransition()

    def default_start(self, fields):
        return {
            'company': self.record.company.id,
            'currency': (self.record.second_currency.id
                if self.record.second_currency else self.record.currency.id),
            'amount': self.record.amount,
            'pending_amount': self.record.pending_amount,
            }

    def transition_create_lines(self):
        pool = Pool()
        StatementOrigin = pool.get('account.statement.origin')
        StatementLine = pool.get('account.statement.line')

        lines = []
        for invoice in self.start.invoices:
            line = StatementOrigin._get_statement_line(self.record, invoice)
            lines.append(line)
        if lines:
            StatementLine.save(lines)
        return 'end'

<<<<<<< HEAD
=======

class AddMultipleInvoicesStart(ModelView):
    'Add Multiple Invoices Start'
    __name__ = 'account.statement.origin.multiple.invoices.start'

    company = fields.Many2One('company.company', "Company")
    currency = fields.Many2One('currency.currency', "Currency")
    invoices = fields.Many2Many('account.invoice', None, None,
        "Invoices",
        domain=[
            ('company', '=', Eval('company', -1)),
            ('currency', '=', Eval('currency', -1)),
            ('state', '=', 'posted'),
            ], required=True)
    amount = Monetary("Amount", currency='currency', digits='currency',
        readonly=True)
    pending_amount = Monetary("Pending Amount", currency='currency', digits='currency',
        readonly=True)


class AddMultipleMoveLines(Wizard):
    'Add Multiple Move Lines'
    __name__ = 'account.statement.origin.multiple.move_lines'
    start = StateView('account.statement.origin.multiple.move_lines.start',
        'account_statement_enable_banking.'
        'statement_multiple_move_lines_start_view_form', [
            Button('Cancel', 'end', 'tryton-cancel'),
            Button('OK', 'create_lines', 'tryton-ok', True),
            ])
    create_lines = StateTransition()

    def default_start(self, fields):
        return {
            'company': self.record.company.id,
            'currency': self.record.currency.id,
            'second_currency': (self.record.second_currency.id
                if self.record.second_currency else None),
            'amount': self.record.amount,
            'pending_amount': self.record.pending_amount,
            }

    def transition_create_lines(self):
        pool = Pool()
        StatementOrigin = pool.get('account.statement.origin')
        StatementLine = pool.get('account.statement.line')

        lines = []
        for move_line in self.start.move_lines:
            line = StatementOrigin._get_statement_line(self.record, move_line)
            lines.append(line)
        if lines:
            StatementLine.save(lines)
        return 'end'


class AddMultipleMoveLinesStart(ModelView):
    'Add Multiple Move Lines Start'
    __name__ = 'account.statement.origin.multiple.move_lines.start'

    company = fields.Many2One('company.company', "Company")
    currency = fields.Many2One('currency.currency', "Currency")
    second_currency = fields.Many2One('currency.currency', "Second Currency")
    move_lines = fields.Many2Many('account.move.line', None, None,
        "Move Lines",
        domain=[
            ('company', '=', Eval('company', -1)),
            If(Eval('second_currency'),
                ('second_currency', '=', Eval('second_currency', -1)),
                ('currency', '=', Eval('currency', -1))
               ),
            ('account.reconcile', '=', True),
            ('state', '=', 'valid'),
            ('move_state', '=', 'posted'),
            ('reconciliation', '=', None),
            ('invoice_payment', '=', None),
            ], required=True)
    amount = Monetary("Amount", currency='currency', digits='currency',
        readonly=True)
    pending_amount = Monetary("Pending Amount", currency='currency', digits='currency',
        readonly=True)
>>>>>>> db9abdc3

class AddMultipleInvoicesStart(ModelView):
    'Add Multiple Invoices Start'
    __name__ = 'account.statement.origin.multiple.invoices.start'

    company = fields.Many2One('company.company', "Company")
    currency = fields.Many2One('currency.currency', "Currency")
    invoices = fields.Many2Many('account.invoice', None, None,
        "Invoices",
        domain=[
            ('company', '=', Eval('company', -1)),
            ('currency', '=', Eval('currency', -1)),
            ('state', '=', 'posted'),
            ], required=True)
    amount = Monetary("Amount", currency='currency', digits='currency',
        readonly=True)
    pending_amount = Monetary("Pending Amount", currency='currency', digits='currency',
        readonly=True)


class AddMultipleMoveLines(Wizard):
    'Add Multiple Move Lines'
    __name__ = 'account.statement.origin.multiple.move_lines'
    start = StateView('account.statement.origin.multiple.move_lines.start',
        'account_statement_enable_banking.'
        'statement_multiple_move_lines_start_view_form', [
            Button('Cancel', 'end', 'tryton-cancel'),
            Button('OK', 'create_lines', 'tryton-ok', True),
            ])
    create_lines = StateTransition()

<<<<<<< HEAD
    def default_start(self, fields):
        return {
            'company': self.record.company.id,
            'currency': self.record.currency.id,
            'second_currency': (self.record.second_currency.id
                if self.record.second_currency else None),
            'amount': self.record.amount,
            'pending_amount': self.record.pending_amount,
            }

    def transition_create_lines(self):
        pool = Pool()
        StatementOrigin = pool.get('account.statement.origin')
        StatementLine = pool.get('account.statement.line')

        lines = []
        for move_line in self.start.move_lines:
            line = StatementOrigin._get_statement_line(self.record, move_line)
            lines.append(line)
        if lines:
            StatementLine.save(lines)
        return 'end'


class AddMultipleMoveLinesStart(ModelView):
    'Add Multiple Move Lines Start'
    __name__ = 'account.statement.origin.multiple.move_lines.start'

    company = fields.Many2One('company.company', "Company")
    currency = fields.Many2One('currency.currency', "Currency")
    second_currency = fields.Many2One('currency.currency', "Second Currency")
    move_lines = fields.Many2Many('account.move.line', None, None,
        "Move Lines",
        domain=[
            ('company', '=', Eval('company', -1)),
            If(Eval('second_currency'),
                ('second_currency', '=', Eval('second_currency', -1)),
                ('currency', '=', Eval('currency', -1))
               ),
            ('account.reconcile', '=', True),
            ('state', '=', 'valid'),
            ('move_state', '=', 'posted'),
            ('reconciliation', '=', None),
            ('invoice_payment', '=', None),
            ], required=True)
    amount = Monetary("Amount", currency='currency', digits='currency',
        readonly=True)
    pending_amount = Monetary("Pending Amount", currency='currency', digits='currency',
        readonly=True)

class RetrieveEnableBankingSessionStart(ModelView):
    "Retrieve Enable Banking Session Start"
    __name__ = 'enable_banking.retrieve_session.start'

    enable_banking_session_valid_days = fields.TimeDelta(
        'Enable Banking Session Valid Days',
        states={
            'invisible': Eval('enable_banking_session_valid', False),
            }, help="Only allowed maximum 180 days.")
    enable_banking_session_valid = fields.Boolean(
        'Enable Banking Session Valid')

    @staticmethod
    def default_enable_banking_session_valid_days():
        return timedelta(days=180)

class RetrieveEnableBankingSessionSelect(ModelView):
    "Retrieve Enable Banking Session Select Session"
    __name__ = 'enable_banking.retrieve_session.select_session'

    found_session = fields.Function(fields.Many2One(
        'enable_banking.session', "Found Session"),
        'get_found_session')

    def get_found_session(self, name):
        pool = Pool()
        EBSession = pool.get('enable_banking.session')

        active_id = Transaction().context.get('active_id', None)
        journal = EBSession(active_id) if active_id else None
        if not journal or not journal.bank_account:
            return None
        eb_session = EBSession.serch([
            ('bank', '=', journal.bank_account.bank),
            ('session_expired', '=', False),
            ], limit=1)
        return eb_session[0] if eb_session else None

    enable_banking_session_valid_days = fields.TimeDelta(
        'Enable Banking Session Valid Days',
        states={
            'invisible': Eval('enable_banking_session_valid', False),
            }, help="Only allowed maximum 180 days.")
    enable_banking_session_valid = fields.Boolean(
        'Enable Banking Session Valid')

    @staticmethod
    def default_enable_banking_session_valid_days():
        return timedelta(days=180)


class RetrieveEnableBankingSession(Wizard):
    "Retrieve Enable Banking Session"
    __name__ = 'enable_banking.retrieve_session'

    start = StateView('enable_banking.retrieve_session.start',
        'account_statement_enable_banking.'
        'enable_banking_retrieve_session_start_form',
=======
    start = StateView('enable_banking.synchronize_statement.start',
        'account_statement_enable_banking.'
        'enable_banking_synchronize_statement_start_form',
>>>>>>> db9abdc3
        [
            Button('Cancel', 'end', 'tryton-cancel'),
            Button('OK', 'check_session', 'tryton-ok', default=True),
        ])
    check_session = StateTransition()
<<<<<<< HEAD
    select_session = StateView(
        'enable_banking.retrieve_session.select_session',
        'account_statement_enable_banking.'
        'enable_banking_retrieve_session_select_session_form',
        [
            Button('Cancel', 'end', 'tryton-cancel'),
            Button('Create New Session', 'create_session', 'tryton-export'),
            Button('Use Existing Session', 'use_session', 'tryton-refresh', default=True),
        ])
    create_session = StateAction(
        'account_statement_enable_banking.url_session')
    use_session = StateTransition()

    def default_start(self, fields):
        pool = Pool()
        Journal = pool.get('account.statement.journal')
        Date = pool.get('ir.date')

        active_id = Transaction().context.get('active_id', None)
        journal = Journal(active_id) if active_id else None
        if not journal or not journal.bank_account:
            raise AccessError(gettext(
                    'account_statement_enable_banking.msg_no_bank_account'))

        valid = (journal.enable_banking_session.valid_until >= Date.today()
            if (journal.enable_banking_session
                and journal.enable_banking_session.valid_until)
            else False)

        return {
            'enable_banking_session_valid': valid,
            'journal': journal,
            }
=======
    create_session = StateAction(
        'account_statement_enable_banking.url_session')
    sync_statements = StateTransition()
>>>>>>> db9abdc3

    def transition_check_session(self):
        pool = Pool()
        Journal = pool.get('account.statement.journal')
        EBSession = pool.get('enable_banking.session')
        base_headers = get_base_header()
<<<<<<< HEAD

        active_id = Transaction().context.get('active_id', None)
        journal = Journal(active_id) if active_id else None
        if not journal or not journal.bank_account:
            raise AccessError(gettext(
                    'account_statement_enable_banking.msg_no_bank_account'))

        if journal.enable_banking_session:
            # We need to check the date and if we have the field session, if
            # not the session was not created correctly and need to be deleted
            eb_session = journal.enable_banking_session
            if eb_session.session and not eb_session.session_expired:
                session = eval(eb_session.session)
                r = requests.get(
                    f"{config.get('enable_banking', 'api_origin')}"
                    f"/sessions/{session['session_id']}",
                    headers=base_headers)
                if r.status_code == 200:
                    session = r.json()
                    if session['status'] == 'AUTHORIZED':
                        return 'sync_statements'
            EBSession.delete([eb_session])

        eb_session = EBSession.serch([
            ('bank', '=', journal.bank_account.bank),
            ('session_expired', '=', False),
            ], limit=1)
        if eb_session:
            return 'select_session'
        return 'create_session'

    def transition_use_session(self):
        pool = Pool()
        Journal = pool.get('account.statement.journal')

        active_id = Transaction().context.get('active_id', None)
        journal = Journal(active_id) if active_id else None
        eb_session = self.select_session.found_session
        journal.enable_banking_session = eb_session
        journal.save()
        return 'end'

=======

        active_id = Transaction().context.get('active_id', None)
        journal = Journal(active_id) if active_id else None
        if not journal or not journal.bank_account:
            raise AccessError(gettext(
                    'account_statement_enable_banking.msg_no_bank_account'))

        if journal.enable_banking_session:
            # We need to check the date and if we have the field session, if
            # not the session was not created correctly and need to be deleted
            eb_session = journal.enable_banking_session
            if (eb_session.session and eb_session.valid_until and
                    eb_session.valid_until >= datetime.now()):
                session = eval(eb_session.session)
                r = requests.get(
                    f"{config.get('enable_banking', 'api_origin')}"
                    f"/sessions/{session['session_id']}",
                    headers=base_headers)
                if r.status_code == 200:
                    session = r.json()
                    if session['status'] == 'AUTHORIZED':
                        return 'sync_statements'
            EBSession.delete([eb_session])
        return 'create_session'

>>>>>>> db9abdc3
    def do_create_session(self, action):
        pool = Pool()
        Journal = pool.get('account.statement.journal')
        EBSession = pool.get('enable_banking.session')

<<<<<<< HEAD
        journal_id = Transaction().context.get('active_id', None)
        journal = Journal(journal_id) if journal_id else None
        if not journal or not journal.bank_account:
            raise AccessError(gettext(
                    'account_statement_enable_banking.msg_no_bank_account'))
=======
        journal = Journal(Transaction().context['active_id'])
>>>>>>> db9abdc3
        bank_name = journal.bank_account.bank.party.name.lower()
        bic = (journal.bank_account.bank.bic or '').lower()
        if journal.bank_account.bank.party.addresses:
            country = journal.bank_account.bank.party.addresses[0].country.code
        else:
            raise AccessError(gettext('account_statement_enable_banking.'
                    'msg_no_country'))
<<<<<<< HEAD

        enable_banking_session_valid_days = (
            self.start.enable_banking_session_valid_days)

        if (enable_banking_session_valid_days < timedelta(days=1)
                or enable_banking_session_valid_days > timedelta(
                    days=180)):
            raise AccessError(
                gettext('account_statement_enable_banking.'
                    'msg_valid_days_out_of_range'))
=======
>>>>>>> db9abdc3

        # We fill the aspsp name and country using the bank account
        base_headers = get_base_header()
        r = requests.get(
            f"{config.get('enable_banking', 'api_origin')}/aspsps",
            headers=base_headers)
        response = r.json()
        aspsp_found = False
        for aspsp in response.get("aspsps", []):
            if aspsp["country"] != country:
                continue
            if (aspsp["name"].lower() == bank_name
                    or aspsp.get("bic", " ").lower() == bic):
                journal.aspsp_name = aspsp["name"]
                journal.aspsp_country = aspsp["country"]
                aspsp_found = True
                break

        if not aspsp_found:
            message = response.get('message', '')
            raise AccessError(
                gettext('account_statement_enable_banking.msg_aspsp_not_found',
                    bank=journal.aspsp_name,
                    country_code=journal.aspsp_country,
                    message=message))

        eb_session = EBSession()
        eb_session.aspsp_name = journal.aspsp_name
        eb_session.aspsp_country = journal.aspsp_country
        eb_session.bank = journal.bank_account.bank
        eb_session.session_id = token_hex(16)
        eb_session.valid_until = (
<<<<<<< HEAD
            datetime.now() + enable_banking_session_valid_days)
=======
            datetime.now() + journal.enable_banking_session_valid_days)
>>>>>>> db9abdc3
        EBSession.save([eb_session])
        base_headers = get_base_header()
        body = {
            'access': {'valid_until': (datetime.now(UTC)
<<<<<<< HEAD
                    + enable_banking_session_valid_days).isoformat()},
=======
                    + journal.enable_banking_session_valid_days).isoformat()},
>>>>>>> db9abdc3
            'aspsp': {
                'name': journal.aspsp_name,
                'country': journal.aspsp_country},
            'state': eb_session.session_id,
            'redirect_url': config.get('enable_banking', 'redirecturl'),
            'psu_type': 'personal',
        }

        r = requests.post(f"{config.get('enable_banking', 'api_origin')}/auth",
            json=body, headers=base_headers)

        if r.status_code == 200:
            action['url'] = r.json()['url']
        else:
            raise AccessError(
                gettext('account_statement_enable_banking.'
                    'msg_error_create_session',
                    error_code=r.status_code,
                    error_message=r.text))
        journal.enable_banking_session = eb_session
        journal.save()
        return action, {}



class OriginSynchronizeStatementEnableBankingAsk(ModelView):
    "Statement Origin or Synchronize Statement Enable Banking Ask"
    __name__ = 'enable_banking.origin_synchronize_statement.ask'

    journals = fields.Many2Many('account.statement.journal', None, None,
        'Journals', readonly=True, states={
            'invisible': True,
            })


class OriginSynchronizeStatementEnableBanking(Wizard):
    "Statement Origin or Synchronize Statement Enable Banking"
    __name__ = 'enable_banking.origin_synchronize_statement'

    start = StateTransition()
    ask = StateView('enable_banking.origin_synchronize_statement.ask',
        'account_statement_enable_banking.'
        'origin_synchronize_statement_ask_view_form', [
            Button('Cancel', 'end', 'tryton-cancel'),
            Button('Origin', 'origin', 'tryton-cancel'),
            Button('Journal', 'journal', 'tryton-ok', default=True),
            ])
    origin = StateAction('account_statement_enable_banking.'
        'act_statement_origin_form')
    journal = StateAction('account_statement.act_statement_journal_form')

    def get_journals_unsynchonized(self):
        pool = Pool()
        Journal = pool.get('account.statement.journal')
<<<<<<< HEAD
=======
        journal = Journal(Transaction().context['active_id'])
        if not journal.enable_banking_session:
            raise AccessError(
                gettext('account_statement_enable_banking.msg_no_session'))
        journal.synchronize_statements_enable_banking()
        return 'end'


class OriginSynchronizeStatementEnableBankingAsk(ModelView):
    "Statement Origin or Synchronize Statement Enable Banking Ask"
    __name__ = 'enable_banking.origin_synchronize_statement.ask'

    journals = fields.Many2Many('account.statement.journal', None, None,
        'Journals', readonly=True, states={
            'invisible': True,
            })


class OriginSynchronizeStatementEnableBanking(Wizard):
    "Statement Origin or Synchronize Statement Enable Banking"
    __name__ = 'enable_banking.origin_synchronize_statement'

    start = StateTransition()
    ask = StateView('enable_banking.origin_synchronize_statement.ask',
        'account_statement_enable_banking.'
        'origin_synchronize_statement_ask_view_form', [
            Button('Cancel', 'end', 'tryton-cancel'),
            Button('Origin', 'origin', 'tryton-cancel'),
            Button('Journal', 'journal', 'tryton-ok', default=True),
            ])
    origin = StateAction('account_statement_enable_banking.'
        'act_statement_origin_form')
    journal = StateAction('account_statement.act_statement_journal_form')

    def get_journals_unsynchonized(self):
        pool = Pool()
        Journal = pool.get('account.statement.journal')
>>>>>>> db9abdc3

        journal_unsynchronized = []
        company_id = Transaction().context.get('company')
        if not company_id:
            return []
        domain = [
            ('company.id', '=', company_id),
            ('synchronize_journal', '=', True)
            ]
        for journal in Journal.search(domain):
<<<<<<< HEAD
            eb_session = journal.enable_banking_session
            if (eb_session is None or (eb_session and (
                            eb_session.session is None or (
                                eb_session.valid_until
                                and eb_session.session_expired)))):
=======
            if (journal.enable_banking_session is None
                    or (journal.enable_banking_session
                        and (journal.enable_banking_session.session is None
                            or (journal.enable_banking_session.valid_until
                                and journal.enable_banking_session.valid_until
                                < datetime.now())))):
>>>>>>> db9abdc3
                journal_unsynchronized.append(journal)
        return journal_unsynchronized

    def transition_start(self):
        if self.get_journals_unsynchonized():
            return 'ask'
        return 'origin'

    def default_ask(self, fields):
        journal_unsynchronized = self.get_journals_unsynchonized()
        return {
            'journals': [x.id for x in journal_unsynchronized],
            }

    def do_origin(self, action):
        return action, {}

    def do_journal(self, action):
        journal_ids = [x.id for x in self.ask.journals]
        action['pyson_domain'] = PYSONEncoder().encode([
            ('id', 'in', journal_ids),
            ])
        return action, {}<|MERGE_RESOLUTION|>--- conflicted
+++ resolved
@@ -25,11 +25,7 @@
 from trytond import backend
 
 
-<<<<<<< HEAD
-_ZERO = Decimal('0')
-=======
 _ZERO = Decimal(0)
->>>>>>> db9abdc3
 
 
 class Similarity(Function):
@@ -101,7 +97,6 @@
         else:
             key = super()._group_key(line)
         return key
-<<<<<<< HEAD
 
     @classmethod
     def cancel(cls, statements):
@@ -222,126 +217,10 @@
         Origin = pool.get('account.statement.origin')
         return Origin.fields_get(['state'])['state']['selection']
 
-=======
-
-    @classmethod
-    def cancel(cls, statements):
-        pool = Pool()
-        Origin = pool.get('account.statement.origin')
-
-        origins = [o for s in statements for o in s.origins]
-        if origins:
-            Origin.cancel(origins)
-
-        super().cancel(statements)
-
-    @classmethod
-    @ModelView.button
-    @Workflow.transition('registered')
-    def register(cls, statements):
-        pass
-
-
-_states = {
-    'readonly': ~Eval('statement_state', '').in_(['draft', 'registered'])
-    }
-
-
-class Line(metaclass=PoolMeta):
-    __name__ = 'account.statement.line'
-
-    maturity_date = fields.Date("Maturity Date",
-        states={
-            'readonly': ((Eval('origin_state') != 'registered')
-                | Bool(Eval('related_to'))),
-            },
-        depends=['related_to'],
-        help="Set a date to make the line payable or receivable.")
-    suggested_line = fields.Many2One('account.statement.origin.suggested.line',
-        'Suggested Lines',
-        states={
-            'readonly': Eval('origin_state') != 'registered',
-            })
-    origin_state = fields.Function(
-        fields.Selection('get_origin_states', "Origin State"),
-        'on_change_with_origin_state')
-    show_paid_invoices = fields.Boolean('Show Paid Invoices',
-        states={
-            'readonly': Eval('origin_state') != 'registered',
-            })
-
-    @classmethod
-    def __setup__(cls):
-        super().__setup__()
-
-        new_domain = []
-        for domain in cls.related_to.domain['account.invoice']:
-            if isinstance(domain, PYSON):
-                values = [x for x in domain.pyson().values()
-                    if isinstance(x, tuple)]
-                if ('state', '=', 'posted') in values:
-                    new_domain.append(
-                        If(Bool(Eval('show_paid_invoices')),
-                            ('state', '=', 'paid'),
-                            If(Eval('statement_state').in_(
-                                    ['draft', 'registered']),
-                                ('state', '=', 'posted'),
-                                ('state', '!=', ''))))
-                    continue
-            new_domain.append(domain)
-        cls.related_to.domain['account.invoice'] = new_domain
-        cls.related_to.domain['account.move.line'] = [
-            ('company', '=', Eval('company', -1)),
-            If(Eval('second_currency'),
-                ('second_currency', '=', Eval('second_currency', -1)),
-                If(Eval('company_currency') == Eval('currency'),
-                    ('currency', '=', Eval('currency', -1)),
-                    ('second_currency', '=', Eval('currency', -1))
-                    )),
-            If(Bool(Eval('party')),
-                ('party', '=', Eval('party')),
-                ()),
-            If(Bool(Eval('account')),
-                ('account', '=', Eval('account')),
-                ()),
-            ('move_state', '=', 'posted'),
-            ('account.reconcile', '=', True),
-            ('state', '=', 'valid'),
-            ('reconciliation', '=', None),
-            ('invoice_payment', '=', None),
-            ]
-        cls.statement.states['readonly'] = _states['readonly']
-        cls.number.states['readonly'] = _states['readonly']
-        cls.date.states['readonly'] = (
-            _states['readonly'] | Bool(Eval('origin', 0))
-            )
-        cls.amount.states['readonly'] = _states['readonly']
-        cls.amount_second_currency.states['readonly'] = _states['readonly']
-        cls.second_currency.states['readonly'] = _states['readonly']
-        cls.party.states['readonly'] = _states['readonly']
-        cls.party.states['required'] = (Eval('party_required', False)
-            & (Eval('statement_state').in_(['draft', 'registered']))
-            )
-        cls.account.states['readonly'] = _states['readonly']
-        cls.description.states['readonly'] = _states['readonly']
-        cls.related_to.states['readonly'] = _states['readonly']
-
-    @classmethod
-    def _get_relations(cls):
-        return super()._get_relations() + ['account.move.line']
-
-    @classmethod
-    def get_origin_states(cls):
-        pool = Pool()
-        Origin = pool.get('account.statement.origin')
-        return Origin.fields_get(['state'])['state']['selection']
-
->>>>>>> db9abdc3
     @fields.depends('origin', '_parent_origin.state')
     def on_change_with_origin_state(self, name=None):
         if self.origin:
             return self.origin.state
-<<<<<<< HEAD
 
     @fields.depends('origin', 'related_to', '_parent_origin.second_currency')
     def on_change_with_second_currency(self, name=None):
@@ -485,9 +364,17 @@
                 self.party = self.move_line.party
             if not self.description:
                 self.description = (self.move_line.description
-                    or self.move_line.move_description)
+                    or self.move_line.move_description_used)
             self.account = self.move_line.account
             self.maturity_date = self.move_line.maturity_date or None
+        if self.invoice:
+            lines_to_pay = [l for l in self.invoice.lines_to_pay
+                if l.maturity_date and l.reconciliation is None]
+            oldest_line = (min(lines_to_pay,
+                    key=lambda line: line.maturity_date)
+                if lines_to_pay else None)
+            if oldest_line:
+                self.maturity_date = oldest_line.maturity_date
         related_to = getattr(self, 'related_to', None)
         if self.show_paid_invoices and not isinstance(related_to, Invoice):
             self.show_paid_invoices = False
@@ -666,338 +553,6 @@
         # pass it the right class
         ModelSQL.delete.__func__(cls, lines)
 
-=======
-
-    @fields.depends('origin', 'related_to', '_parent_origin.second_currency')
-    def on_change_with_second_currency(self, name=None):
-        if not self.related_to:
-            return None
-        if self.origin and self.origin.second_currency:
-            return self.origin.second_currency
-
-    @fields.depends('origin', 'related_to',
-        '_parent_origin.amount_second_currency')
-    def on_change_with_amount_second_currency(self, name=None):
-        if not self.related_to:
-            return None
-        if self.origin and self.origin.amount_second_currency:
-            return self.origin.amount_second_currency
-
-    @property
-    @fields.depends('related_to')
-    def move_line(self):
-        pool = Pool()
-        MoveLine = pool.get('account.move.line')
-
-        related_to = getattr(self, 'related_to', None)
-        if isinstance(related_to, MoveLine) and related_to.id >= 0:
-            return related_to
-
-    @move_line.setter
-    def move_line(self, value):
-        self.related_to = value
-
-    @property
-    @fields.depends('related_to')
-    def move_line_invoice(self):
-        pool = Pool()
-        MoveLine = pool.get('account.move.line')
-        Invoice = pool.get('account.invoice')
-
-        related_to = getattr(self, 'related_to', None)
-        if (isinstance(related_to, MoveLine) and related_to.id >= 0
-                and related_to.move and related_to.move.origin
-                and isinstance(related_to.move.origin, Invoice)):
-            return related_to.move.origin
-
-    @property
-    @fields.depends('company', '_parent_company.currency',
-        'show_paid_invoices',
-        methods=['invoice', 'move_line_invoice'])
-    def invoice_amount_to_pay(self):
-        pool = Pool()
-        Invoice = pool.get('account.invoice')
-
-        amount_to_pay = None
-        # control the possibilty to use the move from invoice
-        invoice = self.invoice or self.move_line_invoice or None
-        if invoice:
-            with Transaction().set_context(with_payment=False):
-                invoice, = Invoice.browse([invoice])
-            sign = -1 if invoice.type == 'in' else 1
-            if invoice.currency == self.currency:
-                # If we are in the case that need control a refund invoice,
-                # need to get the total amount of the invoice.
-                amount_to_pay = sign * (invoice.total_amount
-                    if self.show_paid_invoices and invoice.state == 'paid'
-                    else invoice.amount_to_pay)
-            else:
-                amount = _ZERO
-                if invoice.state == 'posted':
-                    for line in (invoice.lines_to_pay
-                            + invoice.payment_lines):
-                        if line.reconciliation:
-                            continue
-                        amount += line.debit - line.credit
-                else:
-                    # If we are in the case that need control a refund invoice,
-                    # need to get the total amount of the invoice.
-                    amount = (sign * invoice.total_amount
-                        if self.show_paid_invoices and invoice.state == 'paid'
-                        else _ZERO)
-                amount_to_pay = amount
-        if self.show_paid_invoices and amount_to_pay:
-            amount_to_pay = -1 * amount_to_pay
-        return amount_to_pay
-
-    @fields.depends('show_paid_invoices')
-    def on_change_party(self):
-        if not self.show_paid_invoices:
-            super().on_change_party()
-
-    @fields.depends('amount', 'account', methods=['invoice', 'move_line',
-        'invoice_amount_to_pay'])
-    def on_change_amount(self):
-        if self.invoice:
-            if self.invoice.account != self.account:
-                self.account = self.invoice.account
-            if (self.amount is not None
-                    and self.invoice_amount_to_pay is not None
-                    and ((self.amount >= 0) != (
-                            self.invoice_amount_to_pay >= 0)
-                        or (self.amount >= 0
-                            and self.amount > self.invoice_amount_to_pay)
-                        or (self.amount < 0
-                            and self.amount < self.invoice_amount_to_pay))):
-                self.amount = self.invoice_amount_to_pay
-        elif self.move_line:
-            if self.move_line.account != self.account:
-                self.account = self.move_line.account
-            if (self.amount is not None and self.move_line.amount is not None
-                    and ((self.amount >= 0) != (
-                            self.move_line.amount >= 0)
-                        or (self.amount >= 0
-                            and self.amount > self.move_line.amount)
-                        or (self.amount < 0
-                            and self.amount < self.move_line.amount))):
-                self.amount = self.move_line.amount
-        else:
-            super().on_change_amount()
-
-    @fields.depends('account', methods=['move_line'])
-    def on_change_account(self):
-        super().on_change_account()
-        if self.move_line:
-            if self.account:
-                if self.move_line.account != self.account:
-                    self.move_line = None
-            else:
-                self.move_line = None
-
-    @fields.depends('related_to', 'party', 'description', 'show_paid_invoices',
-        'origin', '_parent_origin.information', 'company',
-        '_parent_origin.remittance_information', '_parent_company.currency',
-        methods=['move_line', 'payment', 'invoice_amount_to_pay'])
-    def on_change_related_to(self):
-        pool = Pool()
-        Invoice = pool.get('account.invoice')
-
-        super().on_change_related_to()
-        if self.move_line:
-            if not self.party:
-                self.party = self.move_line.party
-            if not self.description:
-                self.description = (self.move_line.description
-                    or self.move_line.move_description_used)
-            self.account = self.move_line.account
-            self.maturity_date = self.move_line.maturity_date
-        if self.invoice:
-            lines_to_pay = [l for l in self.invoice.lines_to_pay
-                if l.maturity_date and l.reconciliation is None]
-            oldest_line = (min(lines_to_pay,
-                    key=lambda line: line.maturity_date)
-                if lines_to_pay else None)
-            if oldest_line:
-                self.maturity_date = oldest_line.maturity_date
-        related_to = getattr(self, 'related_to', None)
-        if self.show_paid_invoices and not isinstance(related_to, Invoice):
-            self.show_paid_invoices = False
-
-        if not self.description and self.origin and self.origin.information:
-            self.description = self.origin.remittance_information
-
-        # TODO: Control when the currency is different
-        payments = set()
-        move_lines = set()
-        move_lines_second_currency = set()
-        invoice_id2amount_to_pay = {}
-
-        if self.invoice and self.invoice.id not in invoice_id2amount_to_pay:
-            invoice_id2amount_to_pay[self.invoice.id] = (
-                self.invoice_amount_to_pay)
-        if self.payment and self.payment.currency == self.company.currency:
-            payments.add(self.payment)
-        if self.move_line and self.move_line.currency == self.company.currency:
-            if self.currency == self.move_line.currency:
-                move_lines.add(self.move_line)
-            else:
-                move_lines_second_currency.add(self.move_line)
-
-        payment_id2amount = (dict((x.id, x.amount) for x in payments)
-            if payments else {})
-
-        move_line_id2amount = (dict((x.id, x.debit-x.credit)
-            for x in move_lines) if move_lines else {})
-
-        move_line_id2amount.update(dict((x.id, x.amount)
-                for x in move_lines_second_currency)
-            if move_lines_second_currency else {})
-
-        # As a 'core' difference, the value of the line amount must be the
-        # amount of the movement, invoice or payment. Not the line amount
-        # pending. It could induce an incorrect concept nad misunderstunding.
-        amount = None
-        if self.invoice and self.invoice.id in invoice_id2amount_to_pay:
-            amount = invoice_id2amount_to_pay.get(
-                self.invoice.id, _ZERO)
-        if self.payment and self.payment.id in payment_id2amount:
-            amount = payment_id2amount[self.payment.id]
-        if self.move_line and self.move_line.id in move_line_id2amount:
-            amount = move_line_id2amount[self.move_line.id]
-        if amount is None and self.invoice:
-            self.invoice = None
-        if amount is None and self.payment:
-            self.payment = None
-        if amount is None and self.move_line:
-            self.move_line = None
-        self.amount = amount
-
-    @classmethod
-    def cancel_lines(cls, lines):
-        pool = Pool()
-        Warning = pool.get('res.user.warning')
-        Move = pool.get('account.move')
-        Reconciliation = pool.get('account.move.reconciliation')
-        Invoice = pool.get('account.invoice')
-
-        moves = set()
-        for line in lines:
-            if line.move:
-                warning_key = Warning.format(
-                    'origin_line_with_move', [line.move.id])
-                if Warning.check(warning_key):
-                    raise StatementValidateWarning(warning_key,
-                        gettext('account_statement_enable_banking.'
-                            'msg_origin_line_with_move',
-                            move=line.move.rec_name))
-                moves.add(line.move)
-                to_unreconcile = [x.reconciliation for x in line.move.lines
-                    if x.reconciliation]
-                if to_unreconcile:
-                    to_unreconcile = Reconciliation.browse([
-                            x.id for x in to_unreconcile])
-                    Reconciliation.delete(to_unreconcile)
-                # On possible related invoices, need to unlink the payment
-                # lines
-                to_unpay = [x for x in line.move.lines if x.invoice_payment]
-                if to_unpay:
-                    Invoice.remove_payment_lines(to_unpay)
-        if moves:
-            moves = list(moves)
-            Move.draft(moves)
-            Move.delete(moves)
-
-    @classmethod
-    def reconcile(cls, move_lines):
-        pool = Pool()
-        MoveLine = pool.get('account.move.line')
-        Reconcile = pool.get('account.move.reconciliation')
-        Invoice = pool.get('account.invoice')
-        Payment = pool.get('account.payment')
-
-        to_reconcile = {}
-        invoice_to_save = []
-        move_to_reconcile = {}
-        statement_lines = []
-        for move_line, statement_line in move_lines:
-            if not statement_line:
-                continue
-            if (statement_line.invoice and statement_line.show_paid_invoices
-                    and move_line.account == statement_line.invoice.account):
-                additional_moves = [move_line.move]
-                invoice = statement_line.invoice
-                reconcile = [move_line]
-                payment_lines = list(set(chain(
-                            [x for x in invoice.payment_lines],
-                            invoice.reconciliation_lines)))
-                payments = []
-                for line in payment_lines:
-                    if line.reconciliation:
-                        payments.extend([p for l in line.reconciliation.lines
-                                for p in l.payments if l.id != line.id])
-                        # Temporally, need to allow
-                        # from_account_bank_statement_line, until all is move
-                        # from the old bank_statement to the new statement.
-                        with Transaction().set_context(_skip_warnings=True,
-                                from_account_bank_statement_line=True):
-                            Reconcile.delete([line.reconciliation])
-                    if line.move not in invoice.additional_moves:
-                        additional_moves.append(line.move)
-                    reconcile.append(line)
-                if payments:
-                    Payment.fail(payments)
-                if reconcile:
-                    MoveLine.reconcile(reconcile)
-                if invoice.payment_lines:
-                    invoice.payment_lines = None
-                    invoice_to_save.append(invoice)
-                if additional_moves:
-                    invoice.additional_moves += tuple(additional_moves)
-                    invoice_to_save.append(invoice)
-            elif statement_line.invoice:
-                key = (statement_line.party, statement_line.invoice)
-                if key in to_reconcile:
-                    to_reconcile[key].append((move_line, statement_line))
-                else:
-                    to_reconcile[key] = [(move_line, statement_line)]
-            elif statement_line.move_line:
-                assert move_line.account == statement_line.move_line.account
-                key = statement_line.party
-                if key in move_to_reconcile:
-                    move_to_reconcile[key].append(
-                        (move_line, statement_line.move_line))
-                else:
-                    move_to_reconcile[key] = [
-                        (move_line, statement_line.move_line)]
-            statement_lines.append(statement_line.id)
-        if invoice_to_save:
-            Invoice.save(list(set(invoice_to_save)))
-        if to_reconcile:
-            for _, value in to_reconcile.items():
-                super().reconcile(value)
-        if move_to_reconcile:
-            with Transaction().set_context(
-                    account_statement_lines=statement_lines):
-                for _, value in move_to_reconcile.items():
-                    MoveLine.reconcile(*value)
-
-    @classmethod
-    def delete(cls, lines):
-        cls.cancel_lines(lines)
-        for line in lines:
-            if line.statement_state not in {
-                    'cancelled', 'registered', 'draft'}:
-                raise AccessError(
-                    gettext(
-                        'account_statement.'
-                        'msg_statement_line_delete_cancel_draft',
-                        line=line.rec_name,
-                        sale=line.statement.rec_name))
-        # Use __func__ to directly access ModelSQL's delete method and
-        # pass it the right class
-        ModelSQL.delete.__func__(cls, lines)
-
->>>>>>> db9abdc3
     @classmethod
     def delete_move(cls, lines):
         cls.cancel_lines(lines)
@@ -1017,7 +572,6 @@
         default.setdefault('show_paid_invoices', None)
         return super().copy(lines, default=default)
 
-<<<<<<< HEAD
     @classmethod
     @ModelView.button
     def add_pending(cls, lines):
@@ -1028,8 +582,6 @@
         if isinstance(line.origin, Origin):
             line.amount += line.origin.pending_amount
             cls.save([line])
-=======
->>>>>>> db9abdc3
 
 class Origin(Workflow, metaclass=PoolMeta):
     __name__ = 'account.statement.origin'
@@ -1072,12 +624,9 @@
             | (~Eval('statement_state').in_(
                     ['draft', 'registered', 'validated']))
             )
-<<<<<<< HEAD
         cls.party.states['invisible'] = True
         cls.account.states['invisible'] = True
 
-=======
->>>>>>> db9abdc3
         cls._transitions |= set((
                 ('registered', 'posted'),
                 ('registered', 'cancelled'),
@@ -1109,13 +658,10 @@
                     'invisible': Eval('state') != 'registered',
                     'depends': ['state'],
                     },
-<<<<<<< HEAD
                 'settle_last_line': {
                     'invisible': ((Eval('state') != 'registered') | (Eval('pending_amount', 0) == 0)),
                     'depends': ['state', 'pending_amount'],
                     },
-=======
->>>>>>> db9abdc3
                 })
         cls.__rpc__.update({
                 'post': RPC(
@@ -1354,11 +900,7 @@
                     continue
                 # partial payment. In this point the invoice is payed or
                 # partial payed, so the invoice.amount_to_pay >= 0.
-<<<<<<< HEAD
-                if line.invoice and line.invoice.amount_to_pay >= 0:
-=======
                 if line.invoice and line.invoice_amount_to_pay != 0:
->>>>>>> db9abdc3
                     continue
                 line_ids.append(line.id)
                 if line.related_to:
@@ -1377,11 +919,7 @@
                 raise AccessError(
                     gettext('account_statement_enable_banking.'
                         'msg_repeated_related_to_used',
-<<<<<<< HEAD
-                        realted_to=lines_not_allowed[0].related_to,
-=======
                         realted_to=str(lines_not_allowed[0].related_to),
->>>>>>> db9abdc3
                         origin=(lines_not_allowed[0].origin.rec_name
                             if lines_not_allowed[0].origin else '')))
             if lines_to_remove:
@@ -1393,12 +931,9 @@
                     ])
             if suggest_to_remove:
                 StatementSuggest.delete(suggest_to_remove)
-<<<<<<< HEAD
-=======
         # Before reconcile ensure the moves are posted to avoid that some
         # possible estra moves, like writeoff, exchange, won't be posted.
         Move.post([m for m, _ in moves])
->>>>>>> db9abdc3
         # Reconcile at the end to avoid problems with the related_to lines
         if move_lines:
             StatementLine.reconcile(move_lines)
@@ -1406,7 +941,6 @@
 
     def similarity_parties(self, compare, threshold=0.13):
         """
-<<<<<<< HEAD
         This function returns a dictionary with the possible parties ID on
         'key' and the similairty on 'value'.
         It compares the 'compare' value with the parties name, based on the
@@ -1509,110 +1043,6 @@
         a parent.
         """
         pool = Pool()
-=======
-        This function return a dictionary with the possible parties ID on
-        'key' and the similairty on 'value'.
-        It compare the 'compare' value with the parties name, based on the
-        similarities journal deffined values.
-        Set the similarity threshold to 0.13 as is the minimum value detecte
-        that return a correct match with multiple words in compare field.
-        """
-        pool = Pool()
-        Party = pool.get('party.party')
-        party_table = Party.__table__()
-        cursor = Transaction().connection.cursor()
-
-        if not compare:
-            return
-
-        similarity = Similarity(party_table.name, compare)
-        if hasattr(Party, 'trade_name'):
-            similarity = Greatest(similarity, Similarity(party_table.trade_name,
-                compare))
-        query = party_table.select(party_table.id, similarity,
-            where=(similarity >= threshold))
-        cursor.execute(*query)
-
-        parties = {}
-        for party, similarity in cursor.fetchall():
-            parties[party] = round(similarity * 10)
-        return parties
-
-    def increase_similarity_by_interval_date(self, date, interval_date=None,
-            similarity=0):
-        """
-        This funtion increase the similarity if the dates are equal or in the
-        interval.
-        """
-        if date:
-            control_dates = [self.date]
-            if self.information and self.information.get('value_date'):
-                control_dates.append(datetime.strptime(
-                        self.information['value_date'], '%Y-%m-%d').date())
-            if not interval_date:
-                interval_date = timedelta(days=3)
-            if date in control_dates:
-                similarity += 3
-            else:
-                for control_date in control_dates:
-                    start_date = control_date - interval_date
-                    end_date = control_date + interval_date
-                    if start_date <= date <= end_date:
-                        similarity += 2
-                        break
-        return similarity
-
-    def increase_similarity_by_party(self, party, similarity_parties,
-            similarity=0):
-        """
-        This funtion increase the similarity if the party are similar.
-        """
-        if party:
-            party_id = party.id
-            if party_id in similarity_parties:
-                if similarity_parties[party_id] >= self.acceptable_similarity:
-                    similarity += 3
-                else:
-                    similarity += 2
-        return similarity
-
-    def _get_suggested_values(self, parent, name, line, amount, related_to,
-            similarity):
-        second_currency = self.second_currency
-        amount_second_currency = self.amount_second_currency
-        if (hasattr(line, 'payments') and not line.payments
-                and line.second_currency != self.currency):
-            second_currency = line.second_currency
-            amount_second_currency = line.amount_second_currency
-        if hasattr(line, 'maturity_date'):
-            date = line.maturity_date or line.date
-        else:
-            date = self.date
-        values = {
-            'name': '' if parent else name,
-            'parent': parent,
-            'origin': self,
-            'party': line.party,
-            'date': date,
-            'related_to': related_to,
-            'account': line.account,
-            'amount': amount,
-            'second_currency': second_currency,
-            'amount_second_currency': amount_second_currency,
-            'similarity': similarity,
-            'state': 'proposed',
-            }
-        return values
-
-    def create_payment_suggested_line(self, move_lines, amount, name,
-            payment=False, similarity=0):
-        """
-        Create one or more suggested registers based on the move_lines.
-        If there are more than one move_line, it will be grouped under
-        a parent.
-        """
-        pool = Pool()
->>>>>>> db9abdc3
         SuggestedLine = pool.get('account.statement.origin.suggested.line')
 
         parent = None
@@ -1698,19 +1128,11 @@
         pool = Pool()
         Group = pool.get('account.payment.group')
 
-<<<<<<< HEAD
         suggested_lines = []
         groups = []
 
         if not amount:
             return suggested_lines, groups
-=======
-        suggesteds = []
-        groups = []
-
-        if not amount:
-            return suggesteds, groups
->>>>>>> db9abdc3
 
         kind = 'receivable' if amount > _ZERO else 'payable'
         domain = self._search_clearing_payment_group_reconciliation_domain(
@@ -1740,13 +1162,8 @@
                 'similarity': similarity,
                 'state': 'proposed',
                 }
-<<<<<<< HEAD
             suggested_lines.append(values)
         return suggested_lines, groups
-=======
-            suggesteds.append(values)
-        return suggesteds, groups
->>>>>>> db9abdc3
 
     def _search_clearing_payment_reconciliation_domain(self, amount=None,
             exclude=None):
@@ -1768,19 +1185,11 @@
         pool = Pool()
         Payment = pool.get('account.payment')
 
-<<<<<<< HEAD
         suggested_lines = []
         move_lines = []
 
         if not amount:
             return suggested_lines, move_lines
-=======
-        suggesteds = []
-        move_lines = []
-
-        if not amount:
-            return suggesteds, move_lines
->>>>>>> db9abdc3
 
         domain = self._search_clearing_payment_reconciliation_domain(amount,
             exclude)
@@ -1798,13 +1207,8 @@
             parent, to_create = self.create_payment_suggested_line(
                 move_lines, amount, name=name, payment=True,
                 similarity=similarity)
-<<<<<<< HEAD
             suggested_lines.extend(to_create)
         return suggested_lines, move_lines
-=======
-            suggesteds.extend(to_create)
-        return suggesteds, move_lines
->>>>>>> db9abdc3
 
     def _search_payment_reconciliation_domain(self, exclude_groups=None,
             exclude_lines=None):
@@ -1827,19 +1231,11 @@
         pool = Pool()
         Payment = pool.get('account.payment')
 
-<<<<<<< HEAD
         suggested_lines = []
         move_lines = []
 
         if not amount:
             return suggested_lines, move_lines
-=======
-        suggesteds = []
-        move_lines = []
-
-        if not amount:
-            return suggesteds, move_lines
->>>>>>> db9abdc3
 
         domain = self._search_payment_reconciliation_domain(exclude_groups,
             exclude_lines)
@@ -1905,11 +1301,7 @@
                 for p in v['payments']])
             parent, to_create = self.create_payment_suggested_line(move_lines,
                 amount, name=name, similarity=acceptable)
-<<<<<<< HEAD
             suggested_lines.extend(to_create)
-=======
-            suggesteds.extend(to_create)
->>>>>>> db9abdc3
         elif groups['amount'] != _ZERO:
             lines = []
             for key, vals in groups['groups'].items():
@@ -1932,17 +1324,10 @@
                     parent, to_create = self.create_payment_suggested_line(
                         payment_lines, amount, name=name,
                         similarity=similarity)
-<<<<<<< HEAD
                     suggested_lines.extend(to_create)
                     used_payments.append(vals['payments'])
             move_lines.extend(lines)
         return suggested_lines, move_lines
-=======
-                    suggesteds.extend(to_create)
-                    used_payments.append(vals['payments'])
-            move_lines.extend(lines)
-        return suggesteds, move_lines
->>>>>>> db9abdc3
 
     def _search_move_line_reconciliation_domain(self, exclude_ids=None,
             second_currency=None):
@@ -1964,28 +1349,16 @@
             parties=None, exclude=None, second_currency=None):
         """
         Search for any move line, not related to invoice or payments that the
-<<<<<<< HEAD
         accumulated sum of amounts matches the origin pending_amount
-=======
-        amount it the origin pending_amount
->>>>>>> db9abdc3
         """
         pool = Pool()
         MoveLine = pool.get('account.move.line')
 
-<<<<<<< HEAD
         suggested_lines = []
 
         # search only for the same ammount and possible party
         if not amount:
             return suggested_lines
-=======
-        suggesteds = []
-
-        # search only for the same ammount and possible party
-        if not amount:
-            return suggesteds
->>>>>>> db9abdc3
 
         # Prepapre the base domain
         line_ids = [x.id for x in exclude] if exclude else None
@@ -2020,11 +1393,7 @@
                     name = line.party.rec_name
                 parent, to_create = self.create_move_suggested_line([line],
                     amount, name=name, similarity=similarity)
-<<<<<<< HEAD
                 suggested_lines.extend(to_create)
-=======
-                suggesteds.extend(to_create)
->>>>>>> db9abdc3
             else:
                 party = line.party
                 origin = line.move_origin
@@ -2067,11 +1436,7 @@
                 _, to_create = self.create_move_suggested_line(
                     values['lines'], amount, name=origin.rec_name,
                     similarity=similarity)
-<<<<<<< HEAD
                 suggested_lines.extend(to_create)
-=======
-                suggesteds.extend(to_create)
->>>>>>> db9abdc3
 
         # Check if there are more than one move from the same party
         # that sum the pending_amount
@@ -2090,22 +1455,13 @@
                 name = party.rec_name
                 _, to_create = self.create_move_suggested_line(
                     values['lines'], amount, name=name, similarity=similarity)
-<<<<<<< HEAD
                 suggested_lines.extend(to_create)
         return suggested_lines
-=======
-                suggesteds.extend(to_create)
-        return suggesteds
->>>>>>> db9abdc3
 
     def _search_suggested_reconciliation_simlarity(self, amount, company=None,
             information=None, threshold=0):
         """
-<<<<<<< HEAD
         Search for old origin lines. Reproducing the same line/s created.
-=======
-        Search for old origins lines. Reproducing the same line/s created.
->>>>>>> db9abdc3
         """
         pool = Pool()
         Statement = pool.get('account.statement')
@@ -2121,17 +1477,10 @@
         if not company:
             company = Transaction().context.get('company')
 
-<<<<<<< HEAD
         suggested_lines = []
 
         if not amount or not information or not company:
             return suggested_lines
-=======
-        suggesteds = []
-
-        if not amount or not information or not company:
-            return suggesteds
->>>>>>> db9abdc3
 
         similarity_column = Similarity(JsonbExtractPathText(
                 origin_table.information, 'remittance_information'),
@@ -2154,7 +1503,6 @@
             acceptable = int(origins[1] * 10)
             if acceptable == last_similarity:
                 continue
-<<<<<<< HEAD
             suggestions = []
             for line in origin.lines:
                 values = self._get_suggested_values(None, name, line,
@@ -2163,16 +1511,6 @@
             if len(suggestions) == 1:
                 suggestions[0]['amount'] = amount
             elif len(suggestions) > 1:
-=======
-            suggests = []
-            for line in origin.lines:
-                values = self._get_suggested_values(None, name, line,
-                    line.amount, None, acceptable)
-                suggests.append(values)
-            if len(suggests) == 1:
-                suggests[0]['amount'] = amount
-            elif len(suggests) > 1:
->>>>>>> db9abdc3
                 parent = SuggestedLine()
                 parent.origin = self
                 parent.name = name
@@ -2180,21 +1518,12 @@
                 parent.state = 'proposed'
                 parent.similarity = acceptable
                 parent.save()
-<<<<<<< HEAD
                 for suggestion in suggestions:
                     suggestion['parent'] = parent
                     suggestion['name'] = ''
             suggested_lines.extend(suggestions)
             last_similarity = acceptable
         return suggested_lines
-=======
-                for suggest in suggests:
-                    suggest['parent'] = parent
-                    suggest['name'] = ''
-            suggesteds.extend(suggests)
-            last_similarity = acceptable
-        return suggesteds
->>>>>>> db9abdc3
 
     @classmethod
     def _search_reconciliation(cls, origins):
@@ -2211,21 +1540,12 @@
 
         # Before a new search remove all suggested lines, but control if any
         # of them are related to a statement line.
-<<<<<<< HEAD
         suggestions = SuggestedLine.search([
                 ('origin', 'in', origins),
                 ])
         if suggestions:
             lines = StatementLine.search([
                     ('suggested_line', 'in', [x.id for x in suggestions])
-=======
-        suggests = SuggestedLine.search([
-                ('origin', 'in', origins),
-                ])
-        if suggests:
-            lines = StatementLine.search([
-                    ('suggested_line', 'in', [x.id for x in suggests])
->>>>>>> db9abdc3
                 ])
             if lines:
                 origins_name = ", ".join([x.origin.rec_name
@@ -2234,15 +1554,9 @@
                     gettext('account_statement_enable_banking.'
                         'msg_suggested_line_related_to_statement_line',
                         origins_name=origins_name))
-<<<<<<< HEAD
             SuggestedLine.delete(suggestions)
 
         suggested_lines_to_create = []
-=======
-            SuggestedLine.delete(suggests)
-
-        suggesteds_to_create = []
->>>>>>> db9abdc3
         for origin in origins:
             pending_amount = origin.pending_amount
             if pending_amount == _ZERO:
@@ -2264,7 +1578,6 @@
                     origin.
                     _search_suggested_reconciliation_clearing_payment_group(
                         pending_amount, acceptable=acceptable))
-<<<<<<< HEAD
                 suggested_lines_to_create.extend(suggest_lines)
                 groups.extend(used_groups)
 
@@ -2370,136 +1683,6 @@
                 amount_second_currency = sign * amount_to_pay
             else:
                 amount_second_currency = sign * invoice.amount_to_pay
-        else:
-            amount=related.amount
-            second_currency = related.second_currency
-            amount_second_currency = related.amount_second_currency
-
-        line = StatementLine()
-        line.origin = origin
-        line.statement = origin.statement
-        line.suggested_line = None
-        line.related_to = related
-        line.party = related.party
-        line.account = related.account
-        line.amount = amount
-        if origin.second_currency:
-            line.second_currency = second_currency
-            line.amount_second_currency = amount_second_currency
-        line.date = origin.date
-        line.maturity_date = None
-        line.description = origin.remittance_information
-        return line
-
-    @classmethod
-    @ModelView.button
-    def search_suggestions(cls, origins):
-        cls._search_reconciliation(origins)
-
-=======
-                suggesteds_to_create.extend(suggest_lines)
-                groups.extend(used_groups)
-
-                # Search by possible payments with clearing journal deffined
-                suggest_lines, used_move_lines = (
-                    origin._search_suggested_reconciliation_clearing_payment(
-                        pending_amount, acceptable=acceptable,
-                        parties=similarity_parties, exclude=groups))
-                suggesteds_to_create.extend(suggest_lines)
-                move_lines.extend(used_move_lines)
-
-            # Search by possible part or all of payment groups
-            suggest_lines, used_move_lines = (
-                origin._search_suggested_reconciliation_payment(pending_amount,
-                    acceptable=acceptable, parties=similarity_parties,
-                    exclude_groups=groups, exclude_lines=move_lines))
-            suggesteds_to_create.extend(suggest_lines)
-            move_lines.extend(used_move_lines)
-
-            # Search by move_line, with or without origin and party
-            suggest_lines = (
-                origin._search_suggested_reconciliation_move_line(
-                    pending_amount, acceptable=acceptable,
-                    parties=similarity_parties, exclude=move_lines))
-            suggesteds_to_create.extend(suggest_lines)
-
-            # Search by second currency
-            if origin.second_currency and origin.amount_second_currency != 0:
-                suggest_lines = (
-                    origin._search_suggested_reconciliation_move_line(
-                        origin.amount_second_currency, acceptable=acceptable,
-                        parties=similarity_parties,
-                        second_currency=origin.second_currency))
-                suggesteds_to_create.extend(suggest_lines)
-
-            # Search by simlarity, using the PostreSQL Trigram
-            suggesteds_to_create.extend(
-                origin._search_suggested_reconciliation_simlarity(
-                        pending_amount, company=origin.company,
-                        information=information, threshold=threshold))
-
-        def remove_duplicate_suggestions(suggesteds):
-            seen = set()
-            result = []
-            keys = ['name', 'parent', 'origin', 'party', 'date', 'related_to',
-                'account', 'amount', 'second_currency', 'similarity',
-                'amount_second_currency', 'state']
-            for suggest in suggesteds:
-                # Create an identifier based in the main keys.
-                identifier = tuple(suggest[key] for key in keys if key in suggest)
-                if identifier not in seen:
-                    result.append(suggest)
-                    seen.add(identifier)
-            return result
-
-        suggesteds_use = []
-        if suggesteds_to_create:
-            suggesteds_to_create = remove_duplicate_suggestions(
-                suggesteds_to_create)
-            SuggestedLine.create(suggesteds_to_create)
-            for origin in origins:
-                suggested_use = None
-                before_similarity = 0.0
-                for suggest in SuggestedLine.search([
-                        ('origin', '=', origin),
-                        ('parent', '=', None),
-                        ('similarity', '>=', origin.acceptable_similarity)
-                        ]):
-                    if suggest.similarity == before_similarity:
-                        suggested_use = None
-                        break
-                    elif suggest.similarity < before_similarity:
-                        break
-                    suggested_use = suggest
-                    before_similarity = suggest.similarity
-                if suggested_use:
-                    suggesteds_use.append(suggested_use)
-        if suggesteds_use:
-            SuggestedLine.use(suggesteds_use)
-
-    @classmethod
-    def _get_statement_line(cls, origin, related):
-        pool = Pool()
-        StatementLine = pool.get('account.statement.line')
-        Invoice = pool.get('account.invoice')
-        Date = pool.get('ir.date')
-        Currency = pool.get('currency.currency')
-
-        if isinstance(related, Invoice):
-            with Transaction().set_context(with_payment=False):
-                invoice, = Invoice.browse([related])
-            sign = -1 if invoice.type == 'in' else 1
-            amount = sign * invoice.amount_to_pay
-            second_currency = invoice.currency
-            if origin.second_currency:
-                second_currency_date = invoice.currency_date or Date.today()
-                with Transaction().set_context(date=second_currency_date):
-                    amount_to_pay = Currency.compute(second_currency,
-                        invoice.amount_to_pay, origin.company.currency,
-                        round=True)
-                amount_second_currency = sign * amount_to_pay
-            else:
-                amount_second_currency = sign * invoice.amount_to_pay
             lines_to_pay = [l for l in related.lines_to_pay
                 if l.maturity_date and l.reconciliation is None]
             oldest_line = (min(lines_to_pay,
@@ -2534,7 +1717,6 @@
     def search_suggestions(cls, origins):
         cls._search_reconciliation(origins)
 
->>>>>>> db9abdc3
     @classmethod
     def delete(cls, origins):
         for origin in origins:
@@ -2563,7 +1745,6 @@
             'account_statement_enable_banking.wizard_multiple_invoices')
     def multiple_invoices(cls, origins):
         pass
-<<<<<<< HEAD
 
     @classmethod
     @ModelView.button_action(
@@ -2649,79 +1830,6 @@
             last_line.amount += origin.pending_amount
             lines_to_save.append(last_line)
         StatementLine.save(lines_to_save)
-=======
-
-    @classmethod
-    @ModelView.button_action(
-            'account_statement_enable_banking.wizard_multiple_move_lines')
-    def multiple_move_lines(cls, origins):
-        pass
-
-    @classmethod
-    @ModelView.button
-    @Workflow.transition('registered')
-    def register(cls, origins):
-        pool = Pool()
-        Statement = pool.get('account.statement')
-
-        # Control the statement state.
-        # Statement is a required field in Origin class
-        statements = [x.statement for x in origins
-            if x.statement.state == 'posted']
-        if statements:
-            Statement.write(statements, {'state': 'draft'})
-
-    @classmethod
-    @ModelView.button
-    @Workflow.transition('posted')
-    def post(cls, origins):
-        pool = Pool()
-        Statement = pool.get('account.statement')
-        StatementLine = pool.get('account.statement.line')
-
-        cls.validate_origin(origins)
-        cls.create_moves(origins)
-
-        lines = [x for o in origins for x in o.lines]
-        # It's an awful hack to set the state, but it's needed to ensure the
-        # Error of statement state in Move.post is not applied when try to
-        # concile and individual origin. For this, need the state == 'posted'.
-        statements = [o.statement for o in origins]
-        statement_state = []
-        for origin in origins:
-            statement_state.append([origin.statement])
-            statement_state.append({
-                    'state': origin.statement.state,
-                    })
-        if statements:
-            Statement.write(statements, {'state': 'posted'})
-        StatementLine.post_move(lines)
-        if statement_state:
-            Statement.write(*statement_state)
-        # End awful hack
-
-        # Check if the statement of the origin has all the origins posted, so
-        # the statement could be posted too.
-        statements_to_post = []
-        for statement in statements:
-            if all(x.state == 'posted'
-                    for x in statement.origins if x not in origins):
-                getattr(statement, 'validate_%s' % statement.validation)()
-                statements_to_post.append(statement)
-        if statements_to_post:
-            Statement.write(statements_to_post, {'state': 'posted'})
-
-    @classmethod
-    @ModelView.button
-    @Workflow.transition('cancelled')
-    def cancel(cls, origins):
-        pool = Pool()
-        StatementLine = pool.get('account.statement.line')
-
-        lines = [x for origin in origins for x in origin.lines]
-        StatementLine.cancel_lines(lines)
-
->>>>>>> db9abdc3
 
 class OriginSuggestedLine(Workflow, ModelSQL, ModelView, tree()):
     'Account Statement Origin Suggested Line'
@@ -2840,13 +1948,10 @@
                     },
                 })
 
-<<<<<<< HEAD
-=======
     @staticmethod
     def default_state():
         return 'proposed'
 
->>>>>>> db9abdc3
     @fields.depends('origin', '_parent_origin.company')
     def on_change_with_company(self, name=None):
         return self.origin.company if self.origin else None
@@ -2855,7 +1960,6 @@
     def on_change_with_company_currency(self, name=None):
         return (self.origin.company.currency
             if self.origin and self.origin.company else None)
-<<<<<<< HEAD
 
     @classmethod
     def search_company(cls, name, clause):
@@ -2883,35 +1987,6 @@
             return self.origin.statement.currency
 
     @classmethod
-=======
-
-    @classmethod
-    def search_company(cls, name, clause):
-        return [('origin.' + clause[0],) + tuple(clause[1:])]
-
-    @classmethod
-    def _get_relations(cls):
-        "Return a list of Model names for related_to Reference"
-        return [
-            'account.invoice',
-            'account.payment',
-            'account.payment.group',
-            'account.move.line']
-
-    @classmethod
-    def get_relations(cls):
-        Model = Pool().get('ir.model')
-        get_name = Model.get_name
-        models = cls._get_relations()
-        return [(None, '')] + [(m, get_name(m)) for m in models]
-
-    @fields.depends('origin', '_parent_origin.statement')
-    def on_change_with_currency(self, name=None):
-        if self.origin and self.origin.statement:
-            return self.origin.statement.currency
-
-    @classmethod
->>>>>>> db9abdc3
     @ModelView.button
     @Workflow.transition('proposed')
     def propose(cls, recomended):
@@ -2989,8 +2064,6 @@
             StatementLine.save(lines)
         return 'end'
 
-<<<<<<< HEAD
-=======
 
 class AddMultipleInvoicesStart(ModelView):
     'Add Multiple Invoices Start'
@@ -3071,88 +2144,6 @@
         readonly=True)
     pending_amount = Monetary("Pending Amount", currency='currency', digits='currency',
         readonly=True)
->>>>>>> db9abdc3
-
-class AddMultipleInvoicesStart(ModelView):
-    'Add Multiple Invoices Start'
-    __name__ = 'account.statement.origin.multiple.invoices.start'
-
-    company = fields.Many2One('company.company', "Company")
-    currency = fields.Many2One('currency.currency', "Currency")
-    invoices = fields.Many2Many('account.invoice', None, None,
-        "Invoices",
-        domain=[
-            ('company', '=', Eval('company', -1)),
-            ('currency', '=', Eval('currency', -1)),
-            ('state', '=', 'posted'),
-            ], required=True)
-    amount = Monetary("Amount", currency='currency', digits='currency',
-        readonly=True)
-    pending_amount = Monetary("Pending Amount", currency='currency', digits='currency',
-        readonly=True)
-
-
-class AddMultipleMoveLines(Wizard):
-    'Add Multiple Move Lines'
-    __name__ = 'account.statement.origin.multiple.move_lines'
-    start = StateView('account.statement.origin.multiple.move_lines.start',
-        'account_statement_enable_banking.'
-        'statement_multiple_move_lines_start_view_form', [
-            Button('Cancel', 'end', 'tryton-cancel'),
-            Button('OK', 'create_lines', 'tryton-ok', True),
-            ])
-    create_lines = StateTransition()
-
-<<<<<<< HEAD
-    def default_start(self, fields):
-        return {
-            'company': self.record.company.id,
-            'currency': self.record.currency.id,
-            'second_currency': (self.record.second_currency.id
-                if self.record.second_currency else None),
-            'amount': self.record.amount,
-            'pending_amount': self.record.pending_amount,
-            }
-
-    def transition_create_lines(self):
-        pool = Pool()
-        StatementOrigin = pool.get('account.statement.origin')
-        StatementLine = pool.get('account.statement.line')
-
-        lines = []
-        for move_line in self.start.move_lines:
-            line = StatementOrigin._get_statement_line(self.record, move_line)
-            lines.append(line)
-        if lines:
-            StatementLine.save(lines)
-        return 'end'
-
-
-class AddMultipleMoveLinesStart(ModelView):
-    'Add Multiple Move Lines Start'
-    __name__ = 'account.statement.origin.multiple.move_lines.start'
-
-    company = fields.Many2One('company.company', "Company")
-    currency = fields.Many2One('currency.currency', "Currency")
-    second_currency = fields.Many2One('currency.currency', "Second Currency")
-    move_lines = fields.Many2Many('account.move.line', None, None,
-        "Move Lines",
-        domain=[
-            ('company', '=', Eval('company', -1)),
-            If(Eval('second_currency'),
-                ('second_currency', '=', Eval('second_currency', -1)),
-                ('currency', '=', Eval('currency', -1))
-               ),
-            ('account.reconcile', '=', True),
-            ('state', '=', 'valid'),
-            ('move_state', '=', 'posted'),
-            ('reconciliation', '=', None),
-            ('invoice_payment', '=', None),
-            ], required=True)
-    amount = Monetary("Amount", currency='currency', digits='currency',
-        readonly=True)
-    pending_amount = Monetary("Pending Amount", currency='currency', digits='currency',
-        readonly=True)
 
 class RetrieveEnableBankingSessionStart(ModelView):
     "Retrieve Enable Banking Session Start"
@@ -3212,17 +2203,11 @@
     start = StateView('enable_banking.retrieve_session.start',
         'account_statement_enable_banking.'
         'enable_banking_retrieve_session_start_form',
-=======
-    start = StateView('enable_banking.synchronize_statement.start',
-        'account_statement_enable_banking.'
-        'enable_banking_synchronize_statement_start_form',
->>>>>>> db9abdc3
         [
             Button('Cancel', 'end', 'tryton-cancel'),
             Button('OK', 'check_session', 'tryton-ok', default=True),
         ])
     check_session = StateTransition()
-<<<<<<< HEAD
     select_session = StateView(
         'enable_banking.retrieve_session.select_session',
         'account_statement_enable_banking.'
@@ -3256,18 +2241,12 @@
             'enable_banking_session_valid': valid,
             'journal': journal,
             }
-=======
-    create_session = StateAction(
-        'account_statement_enable_banking.url_session')
-    sync_statements = StateTransition()
->>>>>>> db9abdc3
 
     def transition_check_session(self):
         pool = Pool()
         Journal = pool.get('account.statement.journal')
         EBSession = pool.get('enable_banking.session')
         base_headers = get_base_header()
-<<<<<<< HEAD
 
         active_id = Transaction().context.get('active_id', None)
         journal = Journal(active_id) if active_id else None
@@ -3310,47 +2289,16 @@
         journal.save()
         return 'end'
 
-=======
-
-        active_id = Transaction().context.get('active_id', None)
-        journal = Journal(active_id) if active_id else None
-        if not journal or not journal.bank_account:
-            raise AccessError(gettext(
-                    'account_statement_enable_banking.msg_no_bank_account'))
-
-        if journal.enable_banking_session:
-            # We need to check the date and if we have the field session, if
-            # not the session was not created correctly and need to be deleted
-            eb_session = journal.enable_banking_session
-            if (eb_session.session and eb_session.valid_until and
-                    eb_session.valid_until >= datetime.now()):
-                session = eval(eb_session.session)
-                r = requests.get(
-                    f"{config.get('enable_banking', 'api_origin')}"
-                    f"/sessions/{session['session_id']}",
-                    headers=base_headers)
-                if r.status_code == 200:
-                    session = r.json()
-                    if session['status'] == 'AUTHORIZED':
-                        return 'sync_statements'
-            EBSession.delete([eb_session])
-        return 'create_session'
-
->>>>>>> db9abdc3
     def do_create_session(self, action):
         pool = Pool()
         Journal = pool.get('account.statement.journal')
         EBSession = pool.get('enable_banking.session')
 
-<<<<<<< HEAD
         journal_id = Transaction().context.get('active_id', None)
         journal = Journal(journal_id) if journal_id else None
         if not journal or not journal.bank_account:
             raise AccessError(gettext(
                     'account_statement_enable_banking.msg_no_bank_account'))
-=======
-        journal = Journal(Transaction().context['active_id'])
->>>>>>> db9abdc3
         bank_name = journal.bank_account.bank.party.name.lower()
         bic = (journal.bank_account.bank.bic or '').lower()
         if journal.bank_account.bank.party.addresses:
@@ -3358,7 +2306,6 @@
         else:
             raise AccessError(gettext('account_statement_enable_banking.'
                     'msg_no_country'))
-<<<<<<< HEAD
 
         enable_banking_session_valid_days = (
             self.start.enable_banking_session_valid_days)
@@ -3369,8 +2316,6 @@
             raise AccessError(
                 gettext('account_statement_enable_banking.'
                     'msg_valid_days_out_of_range'))
-=======
->>>>>>> db9abdc3
 
         # We fill the aspsp name and country using the bank account
         base_headers = get_base_header()
@@ -3403,20 +2348,12 @@
         eb_session.bank = journal.bank_account.bank
         eb_session.session_id = token_hex(16)
         eb_session.valid_until = (
-<<<<<<< HEAD
             datetime.now() + enable_banking_session_valid_days)
-=======
-            datetime.now() + journal.enable_banking_session_valid_days)
->>>>>>> db9abdc3
         EBSession.save([eb_session])
         base_headers = get_base_header()
         body = {
             'access': {'valid_until': (datetime.now(UTC)
-<<<<<<< HEAD
                     + enable_banking_session_valid_days).isoformat()},
-=======
-                    + journal.enable_banking_session_valid_days).isoformat()},
->>>>>>> db9abdc3
             'aspsp': {
                 'name': journal.aspsp_name,
                 'country': journal.aspsp_country},
@@ -3471,14 +2408,6 @@
     def get_journals_unsynchonized(self):
         pool = Pool()
         Journal = pool.get('account.statement.journal')
-<<<<<<< HEAD
-=======
-        journal = Journal(Transaction().context['active_id'])
-        if not journal.enable_banking_session:
-            raise AccessError(
-                gettext('account_statement_enable_banking.msg_no_session'))
-        journal.synchronize_statements_enable_banking()
-        return 'end'
 
 
 class OriginSynchronizeStatementEnableBankingAsk(ModelView):
@@ -3510,7 +2439,6 @@
     def get_journals_unsynchonized(self):
         pool = Pool()
         Journal = pool.get('account.statement.journal')
->>>>>>> db9abdc3
 
         journal_unsynchronized = []
         company_id = Transaction().context.get('company')
@@ -3521,20 +2449,11 @@
             ('synchronize_journal', '=', True)
             ]
         for journal in Journal.search(domain):
-<<<<<<< HEAD
             eb_session = journal.enable_banking_session
             if (eb_session is None or (eb_session and (
                             eb_session.session is None or (
                                 eb_session.valid_until
                                 and eb_session.session_expired)))):
-=======
-            if (journal.enable_banking_session is None
-                    or (journal.enable_banking_session
-                        and (journal.enable_banking_session.session is None
-                            or (journal.enable_banking_session.valid_until
-                                and journal.enable_banking_session.valid_until
-                                < datetime.now())))):
->>>>>>> db9abdc3
                 journal_unsynchronized.append(journal)
         return journal_unsynchronized
 
