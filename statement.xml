<?xml version="1.0"?>
<!-- This file is part of Tryton.  The COPYRIGHT file at the top level of
this repository contains the full copyright notices and license terms. -->
<tryton>
    <data>
<<<<<<< HEAD
=======
        <record model="ir.action.report" id="account_statement.report_statement">
            <field name="active" eval="False"/>
        </record>

>>>>>>> db9abdc3
        <!-- account.statement -->
        <record model="ir.ui.view" id="statement_view_tree">
            <field name="model">account.statement</field>
            <field name="inherit" ref="account_statement.statement_view_tree"/>
            <field name="name">statement_tree</field>
        </record>
        <record model="ir.ui.view" id="statement_view_form">
            <field name="model">account.statement</field>
            <field name="inherit" ref="account_statement.statement_view_form"/>
            <field name="name">statement_form</field>
        </record>

        <record model="ir.model.button" id="statement_register_button">
            <field name="name">register</field>
            <field name="string">Register</field>
<<<<<<< HEAD
            <field name="model"
                search="[('model', '=', 'account.statement')]"/>
=======
            <field name="model">account.statement</field>
>>>>>>> db9abdc3
        </record>
        <record model="ir.model.button-res.group"
            id="statement_register_button_group_account">
            <field name="button" ref="statement_register_button"/>
            <field name="group" ref="account.group_account"/>
        </record>

        <record model="ir.action.act_window.domain"
            id="act_statement_form_domain_registered">
            <field name="name">Registered</field>
            <field name="sequence" eval="15"/>
            <field name="domain" eval="[('state', '=', 'registered')]" pyson="1"/>
            <field name="count" eval="True"/>
            <field name="act_window" ref="account_statement.act_statement_form"/>
        </record>

        <!-- account.statement.origin -->
        <record model="ir.action.act_window" id="act_statement_origin_form">
            <field name="name">Statement Origins</field>
            <field name="res_model">account.statement.origin</field>
        </record>
        <record model="ir.action.act_window.view" id="act_statement_origin_form_view1">
            <field name="sequence" eval="10"/>
            <field name="view" ref="account_statement.statement_origin_view_tree"/>
            <field name="act_window" ref="act_statement_origin_form"/>
        </record>
        <record model="ir.action.act_window.view" id="act_statement_origin_form_view2">
            <field name="sequence" eval="20"/>
            <field name="view" ref="account_statement.statement_origin_view_form"/>
            <field name="act_window" ref="act_statement_origin_form"/>
        </record>
        <record model="ir.action.act_window.domain"
            id="act_statement_origin_form_domain_registered">
            <field name="name">Registered</field>
            <field name="sequence" eval="20"/>
            <field name="domain" eval="[('state', '=', 'registered')]" pyson="1"/>
            <field name="count" eval="True"/>
            <field name="act_window" ref="act_statement_origin_form"/>
        </record>
        <record model="ir.action.act_window.domain"
            id="act_statement_origin_form_domain_posted">
            <field name="name">Posted</field>
            <field name="sequence" eval="30"/>
            <field name="domain" eval="[('state', '=', 'posted')]" pyson="1"/>
            <field name="act_window" ref="act_statement_origin_form"/>
        </record>
        <record model="ir.action.act_window.domain"
            id="act_statement_origin_form_domain_all">
            <field name="name">All</field>
            <field name="sequence" eval="9999"/>
            <field name="domain"></field>
            <field name="act_window" ref="act_statement_origin_form"/>
        </record>

        <record model="ir.ui.view" id="origin_synchronize_statement_ask_view_form">
            <field name="model">enable_banking.origin_synchronize_statement.ask</field>
            <field name="type">form</field>
            <field name="name">origin_synchronize_statement_ask_form</field>
        </record>
        <record model="ir.action.wizard" id="act_origin_synchronize_statement">
            <field name="name">Statement Origins</field>
            <field name="wiz_name">enable_banking.origin_synchronize_statement</field>
        </record>
        <menuitem
            parent="account_statement.menu_statements"
	    action="act_origin_synchronize_statement"
            sequence="10"
            id="menu_statement_form"
            icon="tryton-list"/>

        <record model="ir.model.button" id="statement_origin_register_button">
            <field name="name">register</field>
            <field name="string">Register</field>
<<<<<<< HEAD
            <field name="model"
                search="[('model', '=', 'account.statement.origin')]"/>
=======
            <field name="model">account.statement.origin</field>
>>>>>>> db9abdc3
        </record>
        <record model="ir.model.button-res.group"
            id="register_button_group_account">
            <field name="button" ref="statement_origin_register_button"/>
            <field name="group" ref="account.group_account"/>
<<<<<<< HEAD
        </record>

        <record model="ir.model.button" id="statement_origin_post_button">
            <field name="name">post</field>
            <field name="string">Post</field>
            <field name="model"
                search="[('model', '=', 'account.statement.origin')]"/>
        </record>
        <record model="ir.model.button-res.group"
            id="statement_origin_post_button_group_account">
            <field name="button" ref="statement_origin_post_button"/>
=======
        </record>

        <record model="ir.model.button" id="statement_origin_post_button">
            <field name="name">post</field>
            <field name="string">Post</field>
            <field name="model">account.statement.origin</field>
        </record>
        <record model="ir.model.button-res.group"
            id="statement_origin_post_button_group_account">
            <field name="button" ref="statement_origin_post_button"/>
            <field name="group" ref="account.group_account"/>
        </record>

        <record model="ir.model.button" id="statement_origin_cancel_button">
            <field name="name">cancel</field>
            <field name="string">Cancel</field>
            <field name="model">account.statement.origin</field>
        </record>
        <record model="ir.model.button-res.group"
            id="statement_origin_cancel_button_group_account">
            <field name="button" ref="statement_origin_cancel_button"/>
            <field name="group" ref="account.group_account_admin"/>
        </record>

        <record model="ir.model.button" id="statement_origin_search_suggestions_button">
            <field name="name">search_suggestions</field>
            <field name="string">Search Suggestions</field>
            <field name="model">account.statement.origin</field>
        </record>
        <record model="ir.model.button-res.group"
            id="search_suggestions_button_group_account">
            <field name="button" ref="statement_origin_search_suggestions_button"/>
>>>>>>> db9abdc3
            <field name="group" ref="account.group_account"/>
        </record>

        <record model="ir.model.button" id="statement_origin_cancel_button">
            <field name="name">cancel</field>
            <field name="string">Cancel</field>
            <field name="model"
                search="[('model', '=', 'account.statement.origin')]"/>
        </record>
        <record model="ir.model.button-res.group"
            id="statement_origin_cancel_button_group_account">
            <field name="button" ref="statement_origin_cancel_button"/>
            <field name="group" ref="account.group_account_admin"/>
        </record>

        <record model="ir.model.button" id="statement_origin_search_suggestions_button">
            <field name="name">search_suggestions</field>
            <field name="string">Search Suggestions</field>
            <field name="model"
                search="[('model', '=', 'account.statement.origin')]"/>
        </record>
        <record model="ir.model.button-res.group"
            id="search_suggestions_button_group_account">
            <field name="button" ref="statement_origin_search_suggestions_button"/>
            <field name="group" ref="account.group_account"/>
        </record>

        <record model="ir.model.button" id="statement_origin_settle_last_line_button">
            <field name="name">settle_last_line</field>
            <field name="string">Settle Last Line</field>
            <field name="model"
                search="[('model', '=', 'account.statement.origin')]"/>
        </record>

        <record model="ir.ui.view" id="statement_origin_view_form">
            <field name="model">account.statement.origin</field>
            <field name="inherit" ref="account_statement.statement_origin_view_form"/>
            <field name="name">statement_origin_form</field>
        </record>
        <record model="ir.ui.view" id="statement_origin_view_tree">
            <field name="model">account.statement.origin</field>
            <field name="inherit" ref="account_statement.statement_origin_view_tree"/>
            <field name="name">statement_origin_tree</field>
        </record>

        <record model="ir.sequence.type" id="sequence_type_account_statement_origin">
            <field name="name">Account Statement Origin</field>
        </record>
        <record model="ir.sequence.type-res.group"
            id="sequence_type_account_statement_origin_group_admin">
            <field name="sequence_type" ref="sequence_type_account_statement_origin"/>
            <field name="group" ref="res.group_admin"/>
        </record>
        <record model="ir.sequence.type-res.group"
            id="sequence_type_account_statement_origin_group_account_admin">
            <field name="sequence_type" ref="sequence_type_account_statement_origin"/>
            <field name="group" ref="account.group_account_admin"/>
        </record>

        <record model="ir.sequence" id="sequence_account_statement_origin">
            <field name="name">Account Statement Origin</field>
            <field name="sequence_type" ref="sequence_type_account_statement_origin"/>
        </record>

        <record model="ir.action.act_window" id="act_origin_move_lines_form">
            <field name="name">Move Lines</field>
            <field name="res_model">account.move.line</field>
            <field name="domain"
                eval="[If(Eval('active_ids', []) == [Eval('active_id')], ['OR', ('origin.origin.id', '=', Eval('active_id'), 'account.statement.line'), ('origin.id', '=', Eval('active_id'), 'account.statement.origin')], ['OR', ('origin.origin.id', 'in', Eval('active_ids'), 'account.statement.line'), ('origin.id', 'in', Eval('active_ids'), 'account.statement.origin')])]"
                pyson="1"/>
        </record>
        <record model="ir.action.keyword" id="act_origin_move_lines_form_keyword1">
            <field name="keyword">form_relate</field>
            <field name="model">account.statement.origin,-1</field>
            <field name="action" ref="act_origin_move_lines_form"/>
        </record>

        <record model="ir.action.act_window" id="act_origin_moves_form">
            <field name="name">Moves</field>
            <field name="res_model">account.move</field>
            <field name="domain"
                eval="[If(Eval('active_ids', []) == [Eval('active_id')], [('origin.id', '=', Eval('active_id'), 'account.statement.origin')], [('origin.id', 'in', Eval('active_ids'), 'account.statement.origin')])]"
                pyson="1"/>
        </record>
        <record model="ir.action.keyword" id="act_origin_moves_form_keyword1">
            <field name="keyword">form_relate</field>
            <field name="model">account.statement.origin,-1</field>
            <field name="action" ref="act_origin_moves_form"/>
        </record>

        <record model="ir.model.button" id="statement_line_multiple_invoices_button">
            <field name="name">multiple_invoices</field>
            <field name="string">Add Multiple Invoices</field>
<<<<<<< HEAD
            <field name="model"
                search="[('model', '=', 'account.statement.origin')]"/>
=======
            <field name="model">account.statement.origin</field>
>>>>>>> db9abdc3
        </record>
        <record model="ir.model.button-res.group"
            id="line_multiple_invoices_button_group_account">
            <field name="button" ref="statement_line_multiple_invoices_button"/>
            <field name="group" ref="account.group_account"/>
        </record>

        <record model="ir.action.wizard" id="wizard_multiple_invoices">
            <field name="name">Add Multiple Invoices</field>
            <field name="wiz_name">account.statement.origin.multiple.invoices</field>
            <field name="model">account.statement.origin</field>
        </record>

        <record model="ir.ui.view" id="statement_multiple_invoices_start_view_form">
            <field name="model">account.statement.origin.multiple.invoices.start</field>
            <field name="type">form</field>
            <field name="name">statement_multiple_invoices_start</field>
        </record>

        <record model="ir.model.button" id="statement_line_multiple_move_lines_button">
            <field name="name">multiple_move_lines</field>
            <field name="string">Add Multiple Move Lines</field>
<<<<<<< HEAD
            <field name="model"
                search="[('model', '=', 'account.statement.origin')]"/>
=======
            <field name="model">account.statement.origin</field>
>>>>>>> db9abdc3
        </record>
        <record model="ir.model.button-res.group"
            id="line_multiple_move_lines_button_group_account">
            <field name="button" ref="statement_line_multiple_move_lines_button"/>
            <field name="group" ref="account.group_account"/>
        </record>

        <record model="ir.action.wizard" id="wizard_multiple_move_lines">
            <field name="name">Add Multiple Move Lines</field>
            <field name="wiz_name">account.statement.origin.multiple.move_lines</field>
            <field name="model">account.statement.origin</field>
        </record>

        <record model="ir.ui.view" id="statement_multiple_move_lines_start_view_form">
            <field name="model">account.statement.origin.multiple.move_lines.start</field>
            <field name="type">form</field>
            <field name="name">statement_multiple_move_lines_start</field>
        </record>

        <!-- account.statement.line -->
        <record model="ir.ui.view" id="origin_statement_line_view_tree_editable">
            <field name="model">account.statement.line</field>
            <field name="type">tree</field>
            <field name="priority" eval="30"/>
            <field name="name">origin_statement_line_tree_editable</field>
        </record>
<<<<<<< HEAD

        <record model="ir.model.button" id="statement_line_add_pending_button">
            <field name="name">add_pending</field>
            <field name="string">Add Pending</field>
            <field name="model"
                search="[('model', '=', 'account.statement.line')]"/>
        </record>
=======
>>>>>>> db9abdc3

        <!-- enable_banking.synchronize_statement -->
        <record model="ir.ui.view" id="enable_banking_retrieve_session_start_form">
            <field name="model">enable_banking.retrieve_session.start</field>
            <field name="type">form</field>
            <field name="name">enable_banking_retrieve_session_start</field>
        </record>

        <record model="ir.action.wizard" id="act_enable_banking_retrieve_session">
            <field name="name">Synchronize Statement Enable Banking</field>
            <field name="wiz_name">enable_banking.retrieve_session</field>
        </record>

        <record model="ir.model.button" id="retrieve_session_enable_banking_button">
            <field name="name">retrieve_session_enable_banking</field>
            <field name="string">Synchronize Statement Enable Banking</field>
            <field name="model">account.statement.journal</field>
        </record>

        <record model="ir.action.url" id="url_session">
            <field name="name">Enable Banking Session</field>
            <field name="url">https://enablebanking.com/</field>
        </record>

        <!-- account.statement.origin.information -->
        <record model="account.statement.origin.information" id="eb_balance_after_transaction">
            <field name="name">balance_after_transaction</field>
            <field name="string">Balance After Transaction</field>
            <field name="type_">char</field>
        </record>
        <record model="account.statement.origin.information" id="eb_bank_transaction_code_description">
            <field name="name">bank_transaction_code</field>
            <field name="string">Bank Transaction Code Description</field>
            <field name="type_">char</field>
        </record>
        <record model="account.statement.origin.information" id="eb_bank_transaction_code_code">
            <field name="name">bank_transaction_code_code</field>
            <field name="string">Bank Transaction Code</field>
            <field name="type_">char</field>
        </record>
        <record model="account.statement.origin.information" id="eb_bank_transaction_code_sub_code">
            <field name="name">bank_transaction_code_sub_code</field>
            <field name="string">Bank Transaction Code Sub Code</field>
            <field name="type_">char</field>
        </record>

        <record model="account.statement.origin.information" id="eb_booking_date">
            <field name="name">booking_date</field>
            <field name="string">Booking Date</field>
            <field name="type_">char</field>
        </record>
        <record model="account.statement.origin.information" id="eb_credit_debit_indicator">
            <field name="name">credit_debit_indicator</field>
            <field name="string">Credit Debit Indicator</field>
            <field name="type_">char</field>
        </record>
        <record model="account.statement.origin.information" id="eb_creditor_name">
            <field name="name">creditor_name</field>
            <field name="string">Creditor Name</field>
<<<<<<< HEAD
            <field name="type_">char</field>
        </record>
        <record model="account.statement.origin.information" id="eb_creditor_postal_address">
            <field name="name">creditor_postal_address</field>
            <field name="string">Creditor Postal Address</field>
            <field name="type_">char</field>
        </record>
=======
            <field name="type_">char</field>
        </record>
        <record model="account.statement.origin.information" id="eb_creditor_postal_address">
            <field name="name">creditor_postal_address</field>
            <field name="string">Creditor Postal Address</field>
            <field name="type_">char</field>
        </record>
>>>>>>> db9abdc3
        <record model="account.statement.origin.information" id="eb_creditor_account_iban">
            <field name="name">creditor_account_iban</field>
            <field name="string">Creditor Account IBAN</field>
            <field name="type_">char</field>
        </record>
        <record model="account.statement.origin.information" id="eb_creditor_account_other">
            <field name="name">creditor_account_other</field>
            <field name="string">Creditor Account Other</field>
            <field name="type_">char</field>
        </record>
        <record model="account.statement.origin.information" id="eb_creditor_account_additional_identification">
            <field name="name">creditor_account_additional_identification</field>
            <field name="string">Creditor Account Additional Identification</field>
            <field name="type_">char</field>
        </record>
        <record model="account.statement.origin.information" id="eb_creditor_agent_bic_fi">
            <field name="name">creditor_agent_bic_fi</field>
            <field name="string">Creditor Agent BIC FI</field>
            <field name="type_">char</field>
        </record>
        <record model="account.statement.origin.information" id="eb_creditor_agent_name">
            <field name="name">creditor_agent_name</field>
            <field name="string">Creditor Agent Name</field>
            <field name="type_">char</field>
        </record>
        <record model="account.statement.origin.information" id="eb_debtor_name">
            <field name="name">debtor_name</field>
            <field name="string">Debtor Name</field>
            <field name="type_">char</field>
        </record>
        <record model="account.statement.origin.information" id="eb_debtor_postal_address">
            <field name="name">debtor_postal_address</field>
            <field name="string">Debtor Postal Address</field>
            <field name="type_">char</field>
        </record>
        <record model="account.statement.origin.information" id="eb_debtor_account_iban">
            <field name="name">debtor_account_iban</field>
            <field name="string">Debtor Account IBAN</field>
            <field name="type_">char</field>
        </record>
        <record model="account.statement.origin.information" id="eb_debtor_account_other">
            <field name="name">debtor_account_other</field>
            <field name="string">Debtor Account Other</field>
            <field name="type_">char</field>
        </record>
        <record model="account.statement.origin.information" id="eb_debtor_account_additional_identification">
            <field name="name">debtor_account_additional_identification</field>
            <field name="string">Debtor Account Additional Identification</field>
            <field name="type_">char</field>
        </record>
        <record model="account.statement.origin.information" id="eb_debtor_agent_bic_fi">
            <field name="name">debtor_agent_bic_fi</field>
            <field name="string">Debtor Agent BIC FI</field>
            <field name="type_">char</field>
        </record>
        <record model="account.statement.origin.information" id="eb_debtor_agent_name">
            <field name="name">debtor_agent_name</field>
            <field name="string">Debtor Agent Name</field>
            <field name="type_">char</field>
        </record>
        <record model="account.statement.origin.information" id="eb_exchange_rate_unit_currency">
            <field name="name">exchange_rate_unit_currency</field>
            <field name="string">Exchange Rate Unit Currency</field>
            <field name="type_">char</field>
        </record>
        <record model="account.statement.origin.information" id="eb_exchange_rate_exchange_rate">
            <field name="name">exchange_rate_exchange_rate</field>
            <field name="string">Exchange Rate</field>
            <field name="type_">char</field>
        </record>
        <record model="account.statement.origin.information" id="eb_exchange_rate_rate_type">
            <field name="name">exchange_rate_rate_type</field>
            <field name="string">Exchange Rate Type</field>
            <field name="type_">char</field>
        </record>
        <record model="account.statement.origin.information" id="eb_exchange_rate_contract_identification">
            <field name="name">exchange_rate_contract_identification</field>
            <field name="string">Exchange Rate Contract Identification</field>
            <field name="type_">char</field>
        </record>
        <record model="account.statement.origin.information" id="eb_exchange_rate_instructed_amount">
            <field name="name">exchange_rate_instructed_amount</field>
            <field name="string">Exchange Rate Instructed Amount</field>
            <field name="type_">char</field>
        </record>
        <record model="account.statement.origin.information" id="eb_exchange_rate">
            <field name="name">exchange_rate</field>
            <field name="string">Exchange Rate</field>
            <field name="type_">char</field>
        </record>
        <record model="account.statement.origin.information" id="eb_merchant_category_code">
            <field name="name">merchant_category_code</field>
            <field name="string">Merchant Category Code</field>
            <field name="type_">char</field>
        </record>
        <record model="account.statement.origin.information" id="eb_note">
            <field name="name">note</field>
            <field name="string">Note</field>
            <field name="type_">char</field>
        </record>
        <record model="account.statement.origin.information" id="eb_reference_number">
            <field name="name">reference_number</field>
            <field name="string">Reference Number</field>
            <field name="type_">char</field>
        </record>
        <record model="account.statement.origin.information" id="eb_remittance_information">
            <field name="name">remittance_information</field>
            <field name="string">Remittance Information</field>
            <field name="type_">char</field>
        </record>
        <record model="account.statement.origin.information" id="eb_status">
            <field name="name">status</field>
            <field name="string">Status</field>
            <field name="type_">char</field>
        </record>
        <record model="account.statement.origin.information" id="eb_transaction_amount">
            <field name="name">transaction_amount</field>
            <field name="string">Transaction Amount</field>
            <field name="type_">char</field>
        </record>
        <record model="account.statement.origin.information" id="eb_transaction_date">
            <field name="name">transaction_date</field>
            <field name="string">Transaction Date</field>
            <field name="type_">char</field>
        </record>
        <record model="account.statement.origin.information" id="eb_value_date">
            <field name="name">value_date</field>
            <field name="string">Value Date</field>
            <field name="type_">char</field>
        </record>

        <!-- account.statement.origin.suggested.line -->
        <record model="ir.ui.view" id="account_statement_origin_suggested_line_view_tree">
            <field name="model">account.statement.origin.suggested.line</field>
            <field name="type">tree</field>
            <field name="field_childs">childs</field>
            <field name="name">statement_origin_suggested_line_tree</field>
        </record>

        <record model="ir.action.act_window" id="act_account_statement_origin_suggested_line_view">
            <field name="name">Account Statement Origin Suggested Line</field>
            <field name="res_model">account.statement.origin.suggested.line</field>
            <field name="domain" eval="[('parent', '=', None)]" pyson="1"/>
        </record>

        <record model="ir.action.act_window.view"
                id="act_account_statement_origin_suggested_line_view1">
            <field name="sequence" eval="10"/>
            <field name="view" ref="account_statement_origin_suggested_line_view_tree"/>
            <field name="act_window" ref="act_account_statement_origin_suggested_line_view"/>
        </record>

        <record model="ir.model.button" id="statement_origin_suggested_line_propose_button">
            <field name="name">propose</field>
            <field name="string">Propose</field>
<<<<<<< HEAD
            <field name="model"
                search="[('model', '=', 'account.statement.origin.suggested.line')]"/>
=======
            <field name="model">account.statement.origin.suggested.line</field>
>>>>>>> db9abdc3
        </record>
        <record model="ir.model.button-res.group" id="suggest_button_group_account">
            <field name="button" ref="statement_origin_suggested_line_propose_button"/>
            <field name="group" ref="account.group_account"/>
        </record>

        <record model="ir.model.button" id="statement_origin_suggested_line_use_button">
            <field name="name">use</field>
            <field name="string">Use</field>
<<<<<<< HEAD
            <field name="model"
                search="[('model', '=', 'account.statement.origin.suggested.line')]"/>
=======
            <field name="model">account.statement.origin.suggested.line</field>
>>>>>>> db9abdc3
        </record>
        <record model="ir.model.button-res.group"
            id="use_button_group_account">
            <field name="button" ref="statement_origin_suggested_line_use_button"/>
            <field name="group" ref="account.group_account"/>
        </record>
    </data>

    <data depends="analytic_account">
        <record model="ir.ui.view" id="statement_line_view_form">
            <field name="model">account.statement.line</field>
            <field name="inherit" ref="account_statement.statement_line_view_form"/>
            <field name="name">statement_line_form</field>
        </record>
    </data>
</tryton><|MERGE_RESOLUTION|>--- conflicted
+++ resolved
@@ -3,13 +3,10 @@
 this repository contains the full copyright notices and license terms. -->
 <tryton>
     <data>
-<<<<<<< HEAD
-=======
         <record model="ir.action.report" id="account_statement.report_statement">
             <field name="active" eval="False"/>
         </record>
 
->>>>>>> db9abdc3
         <!-- account.statement -->
         <record model="ir.ui.view" id="statement_view_tree">
             <field name="model">account.statement</field>
@@ -25,12 +22,7 @@
         <record model="ir.model.button" id="statement_register_button">
             <field name="name">register</field>
             <field name="string">Register</field>
-<<<<<<< HEAD
-            <field name="model"
-                search="[('model', '=', 'account.statement')]"/>
-=======
             <field name="model">account.statement</field>
->>>>>>> db9abdc3
         </record>
         <record model="ir.model.button-res.group"
             id="statement_register_button_group_account">
@@ -104,35 +96,17 @@
         <record model="ir.model.button" id="statement_origin_register_button">
             <field name="name">register</field>
             <field name="string">Register</field>
-<<<<<<< HEAD
-            <field name="model"
-                search="[('model', '=', 'account.statement.origin')]"/>
-=======
-            <field name="model">account.statement.origin</field>
->>>>>>> db9abdc3
+            <field name="model">account.statement.origin</field>
         </record>
         <record model="ir.model.button-res.group"
             id="register_button_group_account">
             <field name="button" ref="statement_origin_register_button"/>
             <field name="group" ref="account.group_account"/>
-<<<<<<< HEAD
         </record>
 
         <record model="ir.model.button" id="statement_origin_post_button">
             <field name="name">post</field>
             <field name="string">Post</field>
-            <field name="model"
-                search="[('model', '=', 'account.statement.origin')]"/>
-        </record>
-        <record model="ir.model.button-res.group"
-            id="statement_origin_post_button_group_account">
-            <field name="button" ref="statement_origin_post_button"/>
-=======
-        </record>
-
-        <record model="ir.model.button" id="statement_origin_post_button">
-            <field name="name">post</field>
-            <field name="string">Post</field>
             <field name="model">account.statement.origin</field>
         </record>
         <record model="ir.model.button-res.group"
@@ -160,7 +134,6 @@
         <record model="ir.model.button-res.group"
             id="search_suggestions_button_group_account">
             <field name="button" ref="statement_origin_search_suggestions_button"/>
->>>>>>> db9abdc3
             <field name="group" ref="account.group_account"/>
         </record>
 
@@ -254,12 +227,7 @@
         <record model="ir.model.button" id="statement_line_multiple_invoices_button">
             <field name="name">multiple_invoices</field>
             <field name="string">Add Multiple Invoices</field>
-<<<<<<< HEAD
-            <field name="model"
-                search="[('model', '=', 'account.statement.origin')]"/>
-=======
-            <field name="model">account.statement.origin</field>
->>>>>>> db9abdc3
+            <field name="model">account.statement.origin</field>
         </record>
         <record model="ir.model.button-res.group"
             id="line_multiple_invoices_button_group_account">
@@ -282,12 +250,7 @@
         <record model="ir.model.button" id="statement_line_multiple_move_lines_button">
             <field name="name">multiple_move_lines</field>
             <field name="string">Add Multiple Move Lines</field>
-<<<<<<< HEAD
-            <field name="model"
-                search="[('model', '=', 'account.statement.origin')]"/>
-=======
-            <field name="model">account.statement.origin</field>
->>>>>>> db9abdc3
+            <field name="model">account.statement.origin</field>
         </record>
         <record model="ir.model.button-res.group"
             id="line_multiple_move_lines_button_group_account">
@@ -314,16 +277,12 @@
             <field name="priority" eval="30"/>
             <field name="name">origin_statement_line_tree_editable</field>
         </record>
-<<<<<<< HEAD
 
         <record model="ir.model.button" id="statement_line_add_pending_button">
             <field name="name">add_pending</field>
             <field name="string">Add Pending</field>
-            <field name="model"
-                search="[('model', '=', 'account.statement.line')]"/>
-        </record>
-=======
->>>>>>> db9abdc3
+            <field name="model">account.statement.line<field/>
+        </record>
 
         <!-- enable_banking.synchronize_statement -->
         <record model="ir.ui.view" id="enable_banking_retrieve_session_start_form">
@@ -383,7 +342,6 @@
         <record model="account.statement.origin.information" id="eb_creditor_name">
             <field name="name">creditor_name</field>
             <field name="string">Creditor Name</field>
-<<<<<<< HEAD
             <field name="type_">char</field>
         </record>
         <record model="account.statement.origin.information" id="eb_creditor_postal_address">
@@ -391,15 +349,6 @@
             <field name="string">Creditor Postal Address</field>
             <field name="type_">char</field>
         </record>
-=======
-            <field name="type_">char</field>
-        </record>
-        <record model="account.statement.origin.information" id="eb_creditor_postal_address">
-            <field name="name">creditor_postal_address</field>
-            <field name="string">Creditor Postal Address</field>
-            <field name="type_">char</field>
-        </record>
->>>>>>> db9abdc3
         <record model="account.statement.origin.information" id="eb_creditor_account_iban">
             <field name="name">creditor_account_iban</field>
             <field name="string">Creditor Account IBAN</field>
@@ -555,12 +504,7 @@
         <record model="ir.model.button" id="statement_origin_suggested_line_propose_button">
             <field name="name">propose</field>
             <field name="string">Propose</field>
-<<<<<<< HEAD
-            <field name="model"
-                search="[('model', '=', 'account.statement.origin.suggested.line')]"/>
-=======
             <field name="model">account.statement.origin.suggested.line</field>
->>>>>>> db9abdc3
         </record>
         <record model="ir.model.button-res.group" id="suggest_button_group_account">
             <field name="button" ref="statement_origin_suggested_line_propose_button"/>
@@ -570,12 +514,7 @@
         <record model="ir.model.button" id="statement_origin_suggested_line_use_button">
             <field name="name">use</field>
             <field name="string">Use</field>
-<<<<<<< HEAD
-            <field name="model"
-                search="[('model', '=', 'account.statement.origin.suggested.line')]"/>
-=======
             <field name="model">account.statement.origin.suggested.line</field>
->>>>>>> db9abdc3
         </record>
         <record model="ir.model.button-res.group"
             id="use_button_group_account">
